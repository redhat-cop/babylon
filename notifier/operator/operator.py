#!/usr/bin/env python3

import aiohttp
import aiosmtplib
import asyncio
import jinja2
import kopf
import logging
import os
import redis.asyncio
import ssl
import yaml

from base64 import b64decode
from copy import deepcopy
from datetime import datetime, timedelta, timezone
from dateutil.parser import isoparse
from email.mime.application import MIMEApplication
from email.mime.multipart import MIMEMultipart
from email.mime.text import MIMEText
from html2text import html2text
from humanize import naturaldelta
from tempfile import mkstemp

from babylon import Babylon
from catalog_item import CatalogItem
from catalog_namespace import CatalogNamespace
from configure_kopf_logging import configure_kopf_logging
from infinite_relative_backoff import InfiniteRelativeBackoff
from resource_claim import ResourceClaim
from service_namespace import ServiceNamespace

redis_host = os.environ.get('REDIS_HOST', 'localhost')
redis_password = os.environ.get('REDIS_PASSWORD', None)
redis_port = int(os.environ.get('REDIS_PORT', 6379))
smtp_from = os.environ.get('SMTP_FROM', None)
smtp_host = os.environ.get('SMTP_HOST', None)
smtp_port = int(os.environ.get('SMTP_PORT', 25))
smtp_user = os.environ.get('SMTP_USER', None)
smtp_user_password = os.environ.get('SMTP_USER_PASSWORD', None)
smtp_tls_ca_cert = os.environ.get('SMTP_TLS_CA_CERT', None)
smtp_tls_ca_cert_file = os.environ.get('SMTP_TLS_CA_CERT_FILE', None)
smtp_tls_cert = os.environ.get('SMTP_TLS_CERT', None)
smtp_tls_cert_file = os.environ.get('SMTP_TLS_CERT_FILE', None)
smtp_tls_key = os.environ.get('SMTP_TLS_KEY', None)
smtp_tls_key_file = os.environ.get('SMTP_TLS_KEY_FILE', None)
smtp_tls_validate_certs = os.environ.get('SMTP_TLS_VALIDATE_CERTS', 'true') != 'false'

### Development/Test variables
# Only send messages to contact listed in ONLY_SEND_TO
only_send_to = os.environ.get('ONLY_SEND_TO', None)

if not smtp_from:
    raise Exception('Environment variable SMTP_FROM must be set')
if not smtp_host:
    raise Exception('Environment variable SMTP_HOST must be set')

# Write cert and key to tmp file and load
if smtp_tls_cert:
    smtp_tls_cert_fd, smtp_tls_cert_file = mkstemp()
    with open(smtp_tls_cert_fd, 'w') as f:
        f.write(smtp_tls_cert)
if smtp_tls_key:
    smtp_tls_key_fd, smtp_tls_key_file = mkstemp()
    with open(smtp_tls_key_fd, 'w') as f:
        f.write(smtp_tls_key)
if smtp_tls_ca_cert:
    smtp_tls_ca_fd, smtp_tls_ca_cert_file = mkstemp()
    with open(smtp_tls_ca_fd, 'w') as f:
        f.write(smtp_tls_ca_cert)

smtp = aiosmtplib.SMTP(
    cert_bundle = smtp_tls_ca_cert_file,
    client_cert = smtp_tls_cert_file,
    client_key = smtp_tls_key_file,
    hostname = smtp_host,
    port = smtp_port,
    username = smtp_user,
    password = smtp_user_password,
    validate_certs = smtp_tls_validate_certs,
)

j2env = jinja2.Environment(
    loader = jinja2.FileSystemLoader([
        os.path.join(
            os.path.dirname(os.path.abspath(__file__)),
            'templates',
        )
    ]),
    trim_blocks = True,
)

# Add to_yaml filter
def to_yaml(input):
    return yaml.safe_dump(
        input,
        default_flow_style=False,
        explicit_start=False,
        explicit_end=False,
    )
j2env.filters['to_yaml'] = to_yaml
j2env.filters['to_nice_yaml'] = to_yaml

# Force block quotes for multiline strings:
def str_presenter(dumper, data):
  if "\n" in data:
    return dumper.represent_scalar('tag:yaml.org,2002:str', data, style='|')
  return dumper.represent_scalar('tag:yaml.org,2002:str', data)
yaml.add_representer(str, str_presenter)
yaml.representer.SafeRepresenter.add_representer(str, str_presenter)

retirement_tasks = {}
stop_tasks = {}

@kopf.on.startup()
async def configure(settings: kopf.OperatorSettings, **_):
    global redis_connection

    # Never give up from network errors
    settings.networking.error_backoffs = InfiniteRelativeBackoff()

    # Only create events for warnings and errors
    settings.posting.level = logging.WARNING

    # Disable scanning for CustomResourceDefinitions
    settings.scanning.disabled = True

    configure_kopf_logging()

    await Babylon.on_startup()

    redis_connection = redis.asyncio.StrictRedis(
        host=redis_host,
        password=redis_password,
        port=redis_port,
        db=0,
        decode_responses=True,
    )

@kopf.on.cleanup()
async def on_cleanup(**_):
    await Babylon.on_cleanup()
    await redis_connection.close()

@kopf.on.event(
    Babylon.resource_broker_domain, Babylon.resource_broker_api_version, 'resourceclaims',
    labels={Babylon.resource_broker_ignore_label: kopf.ABSENT},
)
async def resourceclaim_event(event, logger, **_):
    resource_claim_definition = event.get('object')
    if not resource_claim_definition \
    or resource_claim_definition.get('kind') != 'ResourceClaim':
        logger.warning(event)
        return

    resource_claim = ResourceClaim(definition=resource_claim_definition)

    # Only notify for ResourceClaims with corresponding CatalogItems
    if not resource_claim.catalog_item_name \
    or not resource_claim.catalog_item_namespace:
        logger.debug("No catalog item name or namespace")
        return

    # Ignore resource claims marked with disable
    if resource_claim.notifier_disable:
        logger.debug("Notifier disabled")
        return

    # Too early to notify if there is no status yet
    if not resource_claim.has_status:
        logger.debug("No status")
        return

    # Cancel any pending tasks
    await cancel_tasks(resource_claim, logger)

    catalog_item = await CatalogItem.get(
        name = resource_claim.catalog_item_name,
        namespace = resource_claim.catalog_item_namespace,
    )
    if not catalog_item:
        logger.info(
            f"Cannot find CatalogItem {resource_claim.catalog_item_name} in {resource_claim.catalog_item_namespace}"
        )
        return

    catalog_namespace = await CatalogNamespace.get(resource_claim.catalog_item_namespace)
    service_namespace = await ServiceNamespace.get(resource_claim.namespace)

    email_addresses = service_namespace.get_email_recipients(resource_claim)

    if only_send_to:
        if only_send_to in email_addresses:
            email_addresses = [only_send_to]
        else:
            email_addresses = []

    if not email_addresses:
        # Nobody to notify, so just skip
        logger.debug("No contact email")
        return

    kwargs = dict(
        catalog_item = catalog_item,
        catalog_namespace = catalog_namespace,
        email_addresses = email_addresses,
        logger = logger,
        resource_claim = resource_claim,
    )

    if event['type'] == 'DELETED':
        await handle_resource_claim_delete(**kwargs)
    elif event['type'] in ['ADDED', 'MODIFIED', None]:
        await handle_resource_claim_event(**kwargs)
    else:
        logger.warning(event)

async def cancel_tasks(resource_claim, logger):
    uid = resource_claim.uid

    retirement_task = retirement_tasks.pop(uid, None)
    if retirement_task:
        retirement_task.cancel()
        try:
            await retirement_task
        except asyncio.CancelledError:
            pass

    stop_task = stop_tasks.pop(uid, None)
    if stop_task:
        stop_task.cancel()
        try:
            await stop_task
        except asyncio.CancelledError:
            pass

def create_retirement_task(logger, catalog_item, resource_claim, **kwargs):
    retirement_timestamp = resource_claim.retirement_timestamp
    if not retirement_timestamp:
        return
    retirement_datetime = isoparse(retirement_timestamp)

    notification_timedelta = (
        retirement_datetime - datetime.now(timezone.utc) - catalog_item.notification_before_retirement_timedelta
    )
    notification_interval = notification_timedelta.total_seconds()
    if notification_interval > 0:
        logger.info("scheduled retirement notification in " + naturaldelta(notification_timedelta))
        retirement_tasks[resource_claim.uid] = asyncio.create_task(
            notify_retirement_scheduled_after(
                interval = notification_interval,
                logger = kopf.LocalObjectLogger(body=resource_claim.definition, settings=kopf.OperatorSettings()),
                catalog_item = catalog_item,
                resource_claim = resource_claim,
                **kwargs,
            )
        )

def create_stop_task(logger, resource_claim, **kwargs):
    stop_timestamp = resource_claim.stop_timestamp
    if not stop_timestamp:
        return
    stop_datetime = isoparse(stop_timestamp)
    notification_timedelta = stop_datetime - datetime.now(timezone.utc) - timedelta(minutes=30, seconds=30)
    notification_interval = notification_timedelta.total_seconds()
    if notification_interval > 0:
        logger.info("scheduled stop notification in " + naturaldelta(notification_timedelta))
        stop_tasks[resource_claim.uid] = asyncio.create_task(
            notify_stop_scheduled_after(
                interval = notification_interval,
                logger = kopf.LocalObjectLogger(body=resource_claim.definition, settings=kopf.OperatorSettings()),
                resource_claim = resource_claim,
                **kwargs,
            )
        )

async def get_deployer_log(deployer_job, logger):
    secret_list = await Babylon.core_v1_api.list_namespaced_secret(
        deployer_job.namespace,
        label_selector=f"babylon.gpte.redhat.com/ansible-control-plane={deployer_job.host}"
    )
    if not secret_list.items or len(secret_list.items) == 0:
        logger.warning(f"Unable to find secret for {deployer_job.host}")
        return None
    secret = secret_list.items[0]
    hostname = b64decode(secret.data['hostname']).decode('utf8')
    password = b64decode(secret.data['password']).decode('utf8')
    user = b64decode(secret.data['user']).decode('utf8')

    try:
        async with aiohttp.ClientSession() as session:
            async with session.get(
                f"https://{hostname}/api/v2/jobs/{deployer_job.job_id}/stdout/?format=txt",
                auth = aiohttp.BasicAuth(user, password),
                raise_for_status = True,
                verify_ssl = False,
            ) as response:
                return await response.text()
    except Exception as err:
        logger.warning(f"Failed to get deployer job {deployer_job.job_id} from {hostname}: {err}")
        return None

async def handle_resource_claim_delete(**kwargs):
    await notify_deleted(**kwargs)

async def handle_resource_claim_event(catalog_item, **kwargs):
    if not catalog_item.retirement_scheduled_email_disabled:
        create_retirement_task(catalog_item=catalog_item, **kwargs)
    if not catalog_item.stop_scheduled_email_disabled:
        create_stop_task(catalog_item=catalog_item, **kwargs)
    if not catalog_item.provision_failed_email_disabled:
        await notify_if_provision_failed(catalog_item=catalog_item, **kwargs)
    if not catalog_item.provision_started_email_disabled:
        await notify_if_provision_started(catalog_item=catalog_item, **kwargs)
    if not catalog_item.service_ready_email_disabled:
        await notify_if_ready(catalog_item=catalog_item, **kwargs)
    if not catalog_item.start_complete_email_disabled:
        await notify_if_start_complete(catalog_item=catalog_item, **kwargs)
    if not catalog_item.start_failed_email_disabled:
        await notify_if_start_failed(catalog_item=catalog_item, **kwargs)
    if not catalog_item.stop_complete_email_disabled:
        await notify_if_stop_complete(catalog_item=catalog_item, **kwargs)
    if not catalog_item.stop_failed_email_disabled:
        await notify_if_stop_failed(catalog_item=catalog_item, **kwargs)

def kebabToCamelCase(kebab_string):
    return ''.join([s if i == 0 else s.capitalize() for i, s in enumerate(kebab_string.split('-'))])

async def notify_if_provision_failed(catalog_item, catalog_namespace, email_addresses, logger, resource_claim):
    creation_ts = resource_claim.creation_timestamp
    creation_dt = isoparse(creation_ts)

    if creation_dt < datetime.now(timezone.utc) - timedelta(days=1):
        logger.debug("Too old to notify provision failed")
        return

    if not resource_claim.provision_failed:
        logger.debug("Provision not failed")
        return

    rkey = f"{resource_claim.uid}/provision-failed"
    notified = await redis_connection.getset(rkey, creation_ts)
    if notified == creation_ts:
        return
    await redis_connection.expire(rkey, timedelta(days=7))

    await notify_provision_failed(
        catalog_item = catalog_item,
        catalog_namespace = catalog_namespace,
        email_addresses = email_addresses,
        logger = logger,
        resource_claim = resource_claim,
    )

async def notify_if_provision_started(catalog_item, catalog_namespace, email_addresses, logger, resource_claim):
    creation_ts = resource_claim.creation_timestamp
    creation_dt = isoparse(creation_ts)

    if creation_dt < datetime.now(timezone.utc) - timedelta(hours=2):
        logger.debug("Too old to notify provision started")
        return

    if not resource_claim.provision_started:
        logger.debug("Provision not started")
        return

    rkey = f"{resource_claim.uid}/provision-started"
    notified = await redis_connection.getset(rkey, creation_ts)
    if notified == creation_ts:
        logger.debug(f"Already notified provision started")
        return
    await redis_connection.expire(rkey, timedelta(days=1))

    await notify_provision_started(
        catalog_item = catalog_item,
        catalog_namespace = catalog_namespace,
        email_addresses = email_addresses,
        logger = logger,
        resource_claim = resource_claim,
    )

async def notify_if_ready(catalog_item, catalog_namespace, email_addresses, logger, resource_claim):
    creation_ts = resource_claim.creation_timestamp
    creation_dt = isoparse(creation_ts)

    if creation_dt < datetime.now(timezone.utc) - timedelta(days=1):
        logger.debug("Too old to notify ready")
        return

    if not resource_claim.provision_complete:
        logger.debug("Provision not complete")
        return

    rkey = f"{resource_claim.uid}/ready"
    notified = await redis_connection.getset(rkey, creation_ts)
    if notified == creation_ts:
        logger.debug(f"Already notified provision complete")
        return
    await redis_connection.expire(rkey, timedelta(days=7))

    await notify_ready(
        catalog_item = catalog_item,
        catalog_namespace = catalog_namespace,
        email_addresses = email_addresses,
        logger = logger,
        resource_claim = resource_claim,
    )

async def notify_if_start_complete(catalog_item, catalog_namespace, email_addresses, logger, resource_claim):
    started_ts = resource_claim.last_started_timestamp
    if not started_ts:
        logger.debug("Not started")
        return

    started_dt = isoparse(started_ts)

    if started_dt < datetime.now(timezone.utc) - timedelta(hours=1):
        logger.debug("Too long ago to notify started")
        return

    rkey = f"{resource_claim.uid}/start-complete"
    notified = await redis_connection.getset(rkey, started_ts)
    if notified == started_ts:
        return
    await redis_connection.expire(rkey, timedelta(days=1))

    await notify_start_complete(
        catalog_item = catalog_item,
        catalog_namespace = catalog_namespace,
        email_addresses = email_addresses,
        logger = logger,
        resource_claim = resource_claim,
    )

async def notify_if_start_failed(catalog_item, catalog_namespace, email_addresses, logger, resource_claim):
    if not resource_claim.start_failed:
        return

    deployer_jobs = resource_claim.start_deployer_jobs
    if not deployer_jobs:
        logger.warning("Stop failed but there are no start deployer jobs?")

    start_ts = deployer_jobs[0].start_timestamp
    start_dt = isoparse(start_ts)

    if start_dt < datetime.now(timezone.utc) - timedelta(hours=2):
        return

    rkey = f"{resource_claim.uid}/start-failed"
    notified = await redis_connection.getset(rkey, start_ts)
    if notified == start_ts:
        return
    await redis_connection.expire(rkey, timedelta(days=1))

    await notify_start_failed(
        catalog_item = catalog_item,
        catalog_namespace = catalog_namespace,
        email_addresses = email_addresses,
        logger = logger,
        resource_claim = resource_claim,
    )

async def notify_if_stop_complete(catalog_item, catalog_namespace, email_addresses, logger, resource_claim):
    stopped_ts = resource_claim.last_stopped_timestamp
    if not stopped_ts:
        logger.debug("Not stopped")
        return

    stopped_dt = isoparse(stopped_ts)

    if stopped_dt < datetime.now(timezone.utc) - timedelta(hours=1):
        logger.debug("Too long ago to notify stopped")
        return

    rkey = f"{resource_claim.uid}/stop-complete"
    notified = await redis_connection.getset(rkey, stopped_ts)
    if notified == stopped_ts:
        return
    await redis_connection.expire(rkey, timedelta(days=1))

    await notify_stop_complete(
        catalog_item = catalog_item,
        catalog_namespace = catalog_namespace,
        email_addresses = email_addresses,
        logger = logger,
        resource_claim = resource_claim,
    )

async def notify_if_stop_failed(catalog_item, catalog_namespace, email_addresses, logger, resource_claim):
    if not resource_claim.stop_failed:
        return

    deployer_jobs = resource_claim.stop_deployer_jobs
    if not deployer_jobs:
        logger.warning("Stop failed but there are no stop deployer jobs?")

    stop_ts = deployer_jobs[0].start_timestamp
    stop_dt = isoparse(stop_ts)

    if stop_dt < datetime.now(timezone.utc) - timedelta(hours=2):
        return

    rkey = f"{resource_claim.uid}/stop-failed"
    notified = await redis_connection.getset(rkey, stop_ts)
    if notified == stop_ts:
        return
    await redis_connection.expire(rkey, timedelta(days=1))

    await notify_stop_failed(
        catalog_item = catalog_item,
        catalog_namespace = catalog_namespace,
        email_addresses = email_addresses,
        logger = logger,
        resource_claim = resource_claim,
    )

async def notify_deleted(catalog_item, catalog_namespace, email_addresses, logger, resource_claim):
    logger.info("sending service-deleted notification", extra=dict(to=email_addresses))
    await send_notification_email(
        catalog_item = catalog_item,
        catalog_namespace = catalog_namespace,
        logger = logger,
        resource_claim = resource_claim,
        subject = catalog_item.service_deleted_email_subject_template,
        template = "service-deleted",
        to = email_addresses,
    )

async def notify_provision_failed(catalog_item, catalog_namespace, email_addresses, logger, resource_claim):
    logger.info("sending provision-failed notification", extra=dict(to=email_addresses))

    attachments = []
    for deployer_job in resource_claim.provision_deployer_jobs:
        deployer_log = await get_deployer_log(deployer_job, logger)
        if deployer_log:
            filename = f"ansible-log-{deployer_job.job_id}.txt"
            mimeapp = MIMEApplication(deployer_log, Name=filename)
            mimeapp['Content-Disposition'] = f"attachment; filename=\"{filename}\""
            attachments.append(mimeapp)

    await send_notification_email(
        attachments = attachments,
        catalog_item = catalog_item,
        catalog_namespace = catalog_namespace,
        logger = logger,
        resource_claim = resource_claim,
        subject = catalog_item.provision_failed_email_subject_template,
        to = email_addresses,
        template = "provision-failed",
    )

async def notify_provision_started(catalog_item, catalog_namespace, email_addresses, logger, resource_claim):
    logger.info("sending provision-started notification", extra=dict(to=email_addresses))
    await send_notification_email(
        catalog_item = catalog_item,
        catalog_namespace = catalog_namespace,
        logger = logger,
        resource_claim = resource_claim,
        subject = catalog_item.provision_started_email_subject_template,
        to = email_addresses,
        template = "provision-started",
        template_vars = dict(
            provision_time_estimate = 'an hour',
        ),
    )

async def notify_ready(catalog_item, catalog_namespace, email_addresses, logger, resource_claim):
    logger.info("sending service-ready notification", extra=dict(to=email_addresses))
    provision_message_body = resource_claim.provision_message_body
    provision_messages = resource_claim.provision_messages

    template_vars = {}
    if provision_messages:
        template_vars['provision_messages'] = provision_messages
        asciidoctor_process = await asyncio.create_subprocess_exec(
            'asciidoctor', '-sb', 'html5', '-',
            stdin = asyncio.subprocess.PIPE,
            stdout = asyncio.subprocess.PIPE,
            stderr = asyncio.subprocess.PIPE,
        )
        stdout, stderr = await asciidoctor_process.communicate(
            input = "\n".join([m.rstrip("\n") + ' +' if m else m for m in provision_messages]).encode('utf8')
        )
        if stderr:
            logger.warning(f"asciidoctor error: f{stderr}")
        template_vars['provision_messages_html'] = stdout.decode('utf8')

    await send_notification_email(
        catalog_item = catalog_item,
        catalog_namespace = catalog_namespace,
        logger = logger,
        message_body = provision_message_body,
        resource_claim = resource_claim,
        subject = catalog_item.service_ready_email_subject_template,
        template = "service-ready",
        template_vars = template_vars,
        to = email_addresses,
    )

async def notify_retirement_scheduled_after(interval, resource_claim, **kwargs):
    try:
        await asyncio.sleep(interval)
        await resource_claim.refetch()
        if not resource_claim.ignore:
            await notify_retirement_scheduled(resource_claim=resource_claim, **kwargs)
    except asyncio.CancelledError:
        pass

async def notify_retirement_scheduled(catalog_item, catalog_namespace, email_addresses, logger, resource_claim):
    logger.info("sending retirement schedule notification")

    await send_notification_email(
        catalog_item = catalog_item,
        catalog_namespace = catalog_namespace,
        logger = logger,
        resource_claim = resource_claim,
        subject = catalog_item.retirement_scheduled_email_subject_template,
        to = email_addresses,
        template = "retirement-scheduled",
    )

async def notify_stop_scheduled_after(interval, resource_claim, **kwargs):
    try:
        await asyncio.sleep(interval)
        await resource_claim.refetch()
        if not resource_claim.ignore:
            await notify_stop_scheduled(resource_claim=resource_claim, **kwargs)
    except asyncio.CancelledError:
        pass

async def notify_stop_scheduled(catalog_item, catalog_namespace, email_addresses, logger, resource_claim):
    logger.info("sending stop schedule notification")

    await send_notification_email(
        catalog_item = catalog_item,
        catalog_namespace = catalog_namespace,
        logger = logger,
        resource_claim = resource_claim,
        subject = catalog_item.stop_scheduled_email_subject_template,
        to = email_addresses,
        template = "stop-scheduled",
    )

async def notify_start_complete(catalog_item, catalog_namespace, email_addresses, logger, resource_claim):
    logger.info("sending start-complete notification", extra=dict(to=email_addresses))
    await send_notification_email(
       catalog_item = catalog_item,
       catalog_namespace = catalog_namespace,
        logger = logger,
        resource_claim = resource_claim,
        subject = catalog_item.start_complete_email_subject_template,
        template = "start-complete",
        to = email_addresses,
    )

async def notify_start_failed(catalog_item, catalog_namespace, email_addresses, logger, resource_claim):
    logger.info("sending start-failed notification", extra=dict(to=email_addresses))

    attachments = []
    for deployer_job in resource_claim.start_deployer_jobs:
        deployer_log = await get_deployer_log(deployer_job, logger)
        if deployer_log:
            filename = f"ansible-log-{deployer_job.job_id}.txt"
            mimeapp = MIMEApplication(deployer_log, Name=filename)
            mimeapp['Content-Disposition'] = f"attachment; filename=\"{filename}\""
            attachments.append(mimeapp)

    await send_notification_email(
        attachments = attachments,
        catalog_item = catalog_item,
        catalog_namespace = catalog_namespace,
        logger = logger,
        resource_claim = resource_claim,
        subject = catalog_item.start_failed_email_subject_template,
        to = email_addresses,
        template = "start-failed",
    )

async def notify_stop_complete(catalog_item, catalog_namespace, email_addresses, logger, resource_claim):
    logger.info("sending stop-complete notification", extra=dict(to=email_addresses))
    await send_notification_email(
        catalog_item = catalog_item,
        catalog_namespace = catalog_namespace,
        logger = logger,
        resource_claim = resource_claim,
        subject = catalog_item.stop_complete_email_subject_template,
        template = "stop-complete",
        to = email_addresses,
    )

async def notify_stop_failed(catalog_item, catalog_namespace, email_addresses, logger, resource_claim):
    logger.info("sending stop-failed notification", extra=dict(to=email_addresses))

    attachments = []
    for deployer_job in resource_claim.stop_deployer_jobs:
        deployer_log = await get_deployer_log(deployer_job, logger)
        if deployer_log:
            filename = f"ansible-log-{deployer_job.job_id}.txt"
            mimeapp = MIMEApplication(deployer_log, Name=filename)
            mimeapp['Content-Disposition'] = f"attachment; filename=\"{filename}\""
            attachments.append(mimeapp)

    await send_notification_email(
        attachments = attachments,
        catalog_item = catalog_item,
        catalog_namespace = catalog_namespace,
        logger = logger,
        resource_claim = resource_claim,
        subject = catalog_item.stop_failed_email_subject_template,
        to = email_addresses,
        template = "stop-failed",
    )

def get_template_vars(catalog_item, catalog_namespace, resource_claim):
    provision_data, provision_data_for_component = resource_claim.get_provision_data()

    retirement_timestamp = resource_claim.retirement_timestamp
    retirement_datetime = isoparse(retirement_timestamp) if retirement_timestamp else None
    retirement_timedelta = retirement_datetime - datetime.now(timezone.utc) if retirement_datetime else None
    retirement_timedelta_humanized = naturaldelta(retirement_timedelta + timedelta(seconds=30)) if retirement_timedelta else None

    stop_timestamp = resource_claim.stop_timestamp
    stop_datetime = isoparse(stop_timestamp) if stop_timestamp else None
    stop_timedelta = stop_datetime - datetime.now(timezone.utc) if stop_datetime else None
    stop_timedelta_humanized = naturaldelta(stop_timedelta + timedelta(seconds=30)) if stop_timedelta else None

    return {
        **{k: v for (k, v) in provision_data.items() if isinstance(k, str)},
        "catalog_display_name": catalog_namespace.display_name,
        "catalog_item": catalog_item,
        "catalog_namespace": catalog_namespace,
        "guid": resource_claim.guid,
        "provision_data": provision_data,
        "provision_data_for_component": provision_data_for_component,
        "retirement_datetime": retirement_datetime,
        "retirement_timestamp": retirement_timestamp,
        "retirement_timedelta": retirement_timedelta,
        "retirement_timedelta_humanized": retirement_timedelta_humanized,
        "stop_datetime": stop_datetime,
        "stop_timestamp": stop_timestamp,
        "stop_timedelta": stop_timedelta,
        "stop_timedelta_humanized": stop_timedelta_humanized,
        "service_display_name": f"{catalog_item.display_name} {resource_claim.guid}",
        "service_url": resource_claim.service_url,
        "survey_link": catalog_item.survey_link,
    }

async def send_notification_email(
    catalog_item,
    catalog_namespace,
    logger,
    resource_claim,
    subject,
    to,
    template,
    message_body=[],
    template_vars={},
    attachments=[]
):
    template_vars = deepcopy(template_vars)
    template_vars.update(
        get_template_vars(
            catalog_item=catalog_item,
            catalog_namespace=catalog_namespace,
            resource_claim=resource_claim,
        )
    )
    template_vars['have_attachments'] = len(attachments) > 0
    template_vars['service_status'] = ' '.join(elem.capitalize() for elem in template.replace('-', ' ').split())

    email_subject = j2env.from_string(subject).render(**template_vars)

    if message_body:
        email_body = "\n".join(message_body)
    else:
        message_template = catalog_item.get_message_template(kebabToCamelCase(template))
        if message_template:
<<<<<<< HEAD
            try:
                email_body = j2env.from_string(message_template).render(**template_vars)
            except Exception as exception:
                logger.warning(f"Failed to render template: {exception}")
                email_body = j2env.get_template(template + '.html.j2').render(**template_vars)
                email_body += (
                    "<p><b>Attention:</b> "
                    "A custom message template was configured for your service, "
                    "but unfortunately, rendering failed with the following error:</p> "
                    f"<p>{exception}</p>"
                    "<p>The content shown above is the default message template.</p>"
                )
=======
            mjml_template = j2env.from_string(message_template).render(**template_vars)
>>>>>>> 164ccd9d
        else:
            mjml_template = j2env.get_template(template + '.mjml.j2').render(**template_vars)

        # Call for the MJML CLI to generate final HTML
        email_body = subprocess.run(
                        ['mjml', '-i'], 
                        stdout=subprocess.PIPE,
                        input=mjml_template,
                        encoding='ascii').stdout

    msg = MIMEMultipart('alternative')
    msg['Subject'] = email_subject
    msg['From'] = resource_claim.email_from or f"{catalog_namespace.display_name} <{smtp_from}>"
    msg['To'] = ', '.join(to)

    msg.attach(MIMEText(html2text(email_body), 'plain'))
    msg.attach(MIMEText(email_body, 'html'))

    for attachment in attachments:
        msg.attach(attachment)

    await send_email_message(msg, logger=logger)

async def send_email_message(msg, logger, retries=5):
    try:
        await smtp.connect()
        await smtp.send_message(msg)
        await smtp.quit()
    except aiosmtplib.errors.SMTPException:
        if retries > 0:
            logger.exception(f"Failed sending email to {msg['To']}, will retry.")
            await asyncio.sleep(5)
            await send_email_message(msg, logger=logger, retries=retries-1)
        else:
            logger.exception(f"Failed sending email to {msg['To']}.")<|MERGE_RESOLUTION|>--- conflicted
+++ resolved
@@ -775,22 +775,18 @@
     else:
         message_template = catalog_item.get_message_template(kebabToCamelCase(template))
         if message_template:
-<<<<<<< HEAD
             try:
-                email_body = j2env.from_string(message_template).render(**template_vars)
+                mjml_template = j2env.from_string(message_template).render(**template_vars)
             except Exception as exception:
                 logger.warning(f"Failed to render template: {exception}")
-                email_body = j2env.get_template(template + '.html.j2').render(**template_vars)
-                email_body += (
+                mjml_template = j2env.get_template(template + '.html.j2').render(**template_vars)
+                mjml_template += (
                     "<p><b>Attention:</b> "
                     "A custom message template was configured for your service, "
                     "but unfortunately, rendering failed with the following error:</p> "
                     f"<p>{exception}</p>"
                     "<p>The content shown above is the default message template.</p>"
                 )
-=======
-            mjml_template = j2env.from_string(message_template).render(**template_vars)
->>>>>>> 164ccd9d
         else:
             mjml_template = j2env.get_template(template + '.mjml.j2').render(**template_vars)
 
