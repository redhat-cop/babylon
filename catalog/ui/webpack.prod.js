const path = require('path');
const { merge } = require('webpack-merge');
const common = require('./webpack.common.js');
const { stylePaths } = require('./stylePaths');
const MiniCssExtractPlugin = require('mini-css-extract-plugin');
const CssMinimizerPlugin = require('css-minimizer-webpack-plugin');
const TerserJSPlugin = require('terser-webpack-plugin');

module.exports = merge(common('production'), {
  mode: 'production',
  devtool: 'source-map',
  optimization: {
<<<<<<< HEAD
    minimizer: [new TerserJSPlugin({}), new OptimizeCSSAssetsPlugin({})],
=======
    minimizer: [
      new TerserJSPlugin({}),
      new CssMinimizerPlugin(),
    ],
>>>>>>> 454be315
  },
  plugins: [
    new MiniCssExtractPlugin({
      filename: '[name].css',
      chunkFilename: '[name].bundle.css',
    }),
  ],
  module: {
    rules: [
      {
        test: /\.css$/,
        include: [...stylePaths],
        use: [MiniCssExtractPlugin.loader, 'css-loader'],
      },
    ],
  },
});<|MERGE_RESOLUTION|>--- conflicted
+++ resolved
@@ -10,14 +10,7 @@
   mode: 'production',
   devtool: 'source-map',
   optimization: {
-<<<<<<< HEAD
-    minimizer: [new TerserJSPlugin({}), new OptimizeCSSAssetsPlugin({})],
-=======
-    minimizer: [
-      new TerserJSPlugin({}),
-      new CssMinimizerPlugin(),
-    ],
->>>>>>> 454be315
+    minimizer: [new TerserJSPlugin({}), new CssMinimizerPlugin()],
   },
   plugins: [
     new MiniCssExtractPlugin({
