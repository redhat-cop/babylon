import * as React from 'react';
import App from '@app/index';
<<<<<<< HEAD
import { render, fireEvent, act } from './utils/test-utils';
=======
import { render, fireEvent } from './utils/test-utils';
>>>>>>> bd3cc6bf

describe('App tests', () => {
  it('should render a nav-toggle button', () => {
    const { container } = render(<App />);
    const button = container.querySelector('#nav-toggle');
    expect(button).toBeInTheDocument();
  });

  /*it('should hide the sidebar on smaller viewports', async () => {
    Object.defineProperty(window, 'innerWidth', { writable: true, configurable: true, value: 600 });
    const { container } = render(<App />);
    fireEvent(window, new Event('resize'));
<<<<<<< HEAD
    await waitFor(() =>
      expect(container.querySelector('#page-sidebar').classList.contains('pf-m-collapsed')).toBeTruthy()
    );
  });*/
=======
    expect(container.querySelector('#page-sidebar').classList.contains('pf-m-collapsed')).toBeTruthy();
  });
>>>>>>> bd3cc6bf

  it('should expand the sidebar on larger viewports', () => {
    Object.defineProperty(window, 'innerWidth', { writable: true, configurable: true, value: 1200 });
    const { container } = render(<App />);
    console.log(window.innerWidth);
    fireEvent.resize(window);
    expect(container.querySelector('#page-sidebar').classList.contains('pf-m-expanded')).toBeTruthy();
  });

<<<<<<< HEAD
  /*it('should hide the sidebar when clicking the nav-toggle button', async () => {
    act(async () => {
      Object.defineProperty(window, 'innerWidth', { writable: true, configurable: true, value: 1200 });
      const { container } = render(<App />);
      fireEvent(window, new Event('resize'));
      const button = container.querySelector('#nav-toggle');
      await waitFor(() =>
        expect(container.querySelector('#page-sidebar').classList.contains('pf-m-expanded')).toBeTruthy()
      );
      fireEvent.click(button);
      await waitFor(() =>
        expect(container.querySelector('#page-sidebar').classList.contains('pf-m-collapsed')).toBeTruthy()
      );
      expect(container.querySelector('#page-sidebar').classList.contains('pf-m-expanded')).toBeFalsy();
    });
  });*/
=======
  it('should hide the sidebar when clicking the nav-toggle button', async () => {
    Object.defineProperty(window, 'innerWidth', { writable: true, configurable: true, value: 1200 });
    const { container } = render(<App />);
    fireEvent(window, new Event('resize'));
    const button = container.querySelector('#nav-toggle');
    expect(container.querySelector('#page-sidebar').classList.contains('pf-m-expanded')).toBeTruthy();
    fireEvent.click(button);
    expect(container.querySelector('#page-sidebar').classList.contains('pf-m-collapsed')).toBeTruthy();
    expect(container.querySelector('#page-sidebar').classList.contains('pf-m-expanded')).toBeFalsy();
  });
>>>>>>> bd3cc6bf
});<|MERGE_RESOLUTION|>--- conflicted
+++ resolved
@@ -1,10 +1,6 @@
 import * as React from 'react';
 import App from '@app/index';
-<<<<<<< HEAD
-import { render, fireEvent, act } from './utils/test-utils';
-=======
 import { render, fireEvent } from './utils/test-utils';
->>>>>>> bd3cc6bf
 
 describe('App tests', () => {
   it('should render a nav-toggle button', () => {
@@ -13,19 +9,12 @@
     expect(button).toBeInTheDocument();
   });
 
-  /*it('should hide the sidebar on smaller viewports', async () => {
+  it('should hide the sidebar on smaller viewports', () => {
     Object.defineProperty(window, 'innerWidth', { writable: true, configurable: true, value: 600 });
     const { container } = render(<App />);
     fireEvent(window, new Event('resize'));
-<<<<<<< HEAD
-    await waitFor(() =>
-      expect(container.querySelector('#page-sidebar').classList.contains('pf-m-collapsed')).toBeTruthy()
-    );
-  });*/
-=======
     expect(container.querySelector('#page-sidebar').classList.contains('pf-m-collapsed')).toBeTruthy();
   });
->>>>>>> bd3cc6bf
 
   it('should expand the sidebar on larger viewports', () => {
     Object.defineProperty(window, 'innerWidth', { writable: true, configurable: true, value: 1200 });
@@ -35,24 +24,6 @@
     expect(container.querySelector('#page-sidebar').classList.contains('pf-m-expanded')).toBeTruthy();
   });
 
-<<<<<<< HEAD
-  /*it('should hide the sidebar when clicking the nav-toggle button', async () => {
-    act(async () => {
-      Object.defineProperty(window, 'innerWidth', { writable: true, configurable: true, value: 1200 });
-      const { container } = render(<App />);
-      fireEvent(window, new Event('resize'));
-      const button = container.querySelector('#nav-toggle');
-      await waitFor(() =>
-        expect(container.querySelector('#page-sidebar').classList.contains('pf-m-expanded')).toBeTruthy()
-      );
-      fireEvent.click(button);
-      await waitFor(() =>
-        expect(container.querySelector('#page-sidebar').classList.contains('pf-m-collapsed')).toBeTruthy()
-      );
-      expect(container.querySelector('#page-sidebar').classList.contains('pf-m-expanded')).toBeFalsy();
-    });
-  });*/
-=======
   it('should hide the sidebar when clicking the nav-toggle button', async () => {
     Object.defineProperty(window, 'innerWidth', { writable: true, configurable: true, value: 1200 });
     const { container } = render(<App />);
@@ -63,5 +34,4 @@
     expect(container.querySelector('#page-sidebar').classList.contains('pf-m-collapsed')).toBeTruthy();
     expect(container.querySelector('#page-sidebar').classList.contains('pf-m-expanded')).toBeFalsy();
   });
->>>>>>> bd3cc6bf
 });