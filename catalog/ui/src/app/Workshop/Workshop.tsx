--- conflicted
+++ resolved
@@ -6,14 +6,10 @@
 import WorkshopHeader from './WorkshopHeader';
 import WorkshopLogin from './WorkshopLogin';
 import useSWRImmutable from 'swr/immutable';
-<<<<<<< HEAD
 import { apiPaths } from './workshop-utils';
 import { publicFetcher } from '@app/api';
-=======
-import { apiPaths, fetcher } from './workshop-utils';
 import Footer from '@app/components/Footer';
 import summitLogo from '@app/bgimages/Summit-Logo.svg';
->>>>>>> 3884a6cb
 
 import './workshop.css';
 
