import React from 'react';
<<<<<<< HEAD
import { $getRoot, EditorState, LexicalEditor } from 'lexical';
=======
import { $getRoot, EditorState, LexicalEditor, TextNode } from 'lexical';
>>>>>>> 9967b288
import { InitialEditorStateType, LexicalComposer } from '@lexical/react/LexicalComposer';
import { RichTextPlugin } from '@lexical/react/LexicalRichTextPlugin';
import { ContentEditable } from '@lexical/react/LexicalContentEditable';
import { OnChangePlugin } from '@lexical/react/LexicalOnChangePlugin';
import { HistoryPlugin } from '@lexical/react/LexicalHistoryPlugin';
import LexicalErrorBoundary from '@lexical/react/LexicalErrorBoundary';
import { LinkPlugin } from '@lexical/react/LexicalLinkPlugin';
import { ListPlugin } from '@lexical/react/LexicalListPlugin';
import { HeadingNode, QuoteNode } from '@lexical/rich-text';
import { AutoLinkNode, LinkNode } from '@lexical/link';
import { CodeHighlightNode, CodeNode } from '@lexical/code';
import { ListItemNode, ListNode } from '@lexical/list';
import { TableCellNode, TableNode, TableRowNode } from '@lexical/table';
import { MarkdownShortcutPlugin } from '@lexical/react/LexicalMarkdownShortcutPlugin';
import { TRANSFORMERS } from '@lexical/markdown';
import { $generateNodesFromDOM } from '@lexical/html';
import ToolbarPlugin from './ToolbarPlugin';
import Theme from './Theme';
import AutoLinkPlugin from './AutoLinkPlugin';

import './editor.css';

// Override the TextNode to detect underline/italic and create an u/i element https://github.com/facebook/lexical/issues/2452
const exportDOM = TextNode.prototype.exportDOM;
const IS_UNDERLINE = 1 << 3;
const IS_ITALIC = 1 << 1;
TextNode.prototype.exportDOM = function (editor: LexicalEditor) {
  if (this.__format & IS_UNDERLINE) {
    const dom = document.createElement('u');
    dom.textContent = this.__text;
    const maybeUnderline: string | string[] | undefined = editor._config.theme.text?.['underline'];
    if (maybeUnderline) {
      dom.className = Array.isArray(maybeUnderline) ? maybeUnderline.join(' ') : maybeUnderline;
    }
    return { element: dom };
  } else if (this.__format & IS_ITALIC) {
    const dom = document.createElement('i');
    dom.textContent = this.__text;
    const maybeItalic: string | string[] | undefined = editor._config.theme.text?.['italic'];
    if (maybeItalic) {
      dom.className = Array.isArray(maybeItalic) ? maybeItalic.join(' ') : maybeItalic;
    }
    return { element: dom };
  } else {
    return exportDOM.apply(this, [editor]);
  }
};

const Editor: React.FC<{
  onChange: (editorState: EditorState, editor: LexicalEditor) => void;
  placeholder: string;
  defaultValue?: string;
}> = ({ onChange, placeholder, defaultValue }) => {
  let _defaultValue: InitialEditorStateType = defaultValue;

  try {
    JSON.parse(defaultValue);
  } catch {
    _defaultValue = (editor) => {
      const parser = new DOMParser();
<<<<<<< HEAD
      const dom = parser.parseFromString(defaultValue, 'text/html');
=======
      let dom = parser.parseFromString(defaultValue, 'text/html');
      if (!Array.from(dom.body.childNodes).some((node) => node.nodeType === 1)) {
        dom = parser.parseFromString(`<p>${defaultValue}</p>`, 'text/html');
      }
>>>>>>> 9967b288
      const nodes = $generateNodesFromDOM(editor, dom);
      const root = $getRoot();
      root.clear();
      root.append(...nodes);
    };
  }
  return (
    <div className="editor">
      <LexicalComposer
        initialConfig={{
          namespace: 'editor',
          editorState: _defaultValue,
          theme: Theme,
          nodes: [
            HeadingNode,
            ListNode,
            ListItemNode,
            QuoteNode,
            CodeNode,
            CodeHighlightNode,
            TableNode,
            TableCellNode,
            TableRowNode,
            AutoLinkNode,
            LinkNode,
          ],
          onError(error) {
            throw error;
          },
        }}
      >
        <div className="editor__container">
          <ToolbarPlugin />
          <div className="editor__inner">
            <RichTextPlugin
              contentEditable={<ContentEditable className="editor__input" />}
              placeholder={<div className="editor__placeholder">{placeholder}</div>}
              ErrorBoundary={LexicalErrorBoundary}
            />
            <OnChangePlugin onChange={onChange} ignoreSelectionChange />
            <HistoryPlugin />
            <ListPlugin />
            <LinkPlugin />
            <AutoLinkPlugin />
            <MarkdownShortcutPlugin transformers={TRANSFORMERS} />
          </div>
        </div>
      </LexicalComposer>
    </div>
  );
};

export default Editor;<|MERGE_RESOLUTION|>--- conflicted
+++ resolved
@@ -1,9 +1,5 @@
 import React from 'react';
-<<<<<<< HEAD
-import { $getRoot, EditorState, LexicalEditor } from 'lexical';
-=======
 import { $getRoot, EditorState, LexicalEditor, TextNode } from 'lexical';
->>>>>>> 9967b288
 import { InitialEditorStateType, LexicalComposer } from '@lexical/react/LexicalComposer';
 import { RichTextPlugin } from '@lexical/react/LexicalRichTextPlugin';
 import { ContentEditable } from '@lexical/react/LexicalContentEditable';
@@ -64,14 +60,10 @@
   } catch {
     _defaultValue = (editor) => {
       const parser = new DOMParser();
-<<<<<<< HEAD
-      const dom = parser.parseFromString(defaultValue, 'text/html');
-=======
       let dom = parser.parseFromString(defaultValue, 'text/html');
       if (!Array.from(dom.body.childNodes).some((node) => node.nodeType === 1)) {
         dom = parser.parseFromString(`<p>${defaultValue}</p>`, 'text/html');
       }
->>>>>>> 9967b288
       const nodes = $generateNodesFromDOM(editor, dom);
       const root = $getRoot();
       root.clear();
