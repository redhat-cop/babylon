import React, { useCallback, useMemo, useState } from 'react';
import { useNavigate, useLocation, Link, useParams } from 'react-router-dom';
import Editor from '@monaco-editor/react';
import yaml from 'js-yaml';
import useSWR, { useSWRConfig } from 'swr';
import {
  Breadcrumb,
  BreadcrumbItem,
  Bullseye,
  PageSection,
  PageSectionVariants,
  Split,
  SplitItem,
  Tabs,
  Tab,
  TabTitleText,
  Title,
} from '@patternfly/react-core';
import {
  apiPaths,
  dateToApiString,
  deleteResourceClaim,
  deleteWorkshop,
  fetcher,
  fetcherItemsInAllPages,
  patchWorkshopProvision,
  SERVICES_KEY,
  setWorkshopLifespanEnd,
  startWorkshop,
  startWorkshopServices,
  stopWorkshop,
} from '@app/api';
import {
  NamespaceList,
  RequestUsageCost,
  ResourceClaim,
  Workshop,
  WorkshopProvision,
  WorkshopUserAssignment,
  WorkshopUserAssignmentList,
} from '@app/types';
import {
  BABYLON_DOMAIN,
  compareK8sObjects,
  compareK8sObjectsArr,
  DEMO_DOMAIN,
  displayName,
  FETCH_BATCH_LIMIT,
  getStageFromK8sObject,
  namespaceToServiceNamespaceMapper,
} from '@app/util';
import useSession from '@app/utils/useSession';
import Modal, { useModal } from '@app/Modal/Modal';
import ResourceClaimDeleteModal from '@app/components/ResourceClaimDeleteModal';
import WorkshopActionModal from '@app/components/WorkshopActionModal';
import WorkshopActions from './WorkshopActions';
import WorkshopsItemDetails from './WorkshopsItemDetails';
import WorkshopsItemProvisioning from './WorkshopsItemProvisioning';
import WorkshopsItemServices from './WorkshopsItemServices';
import WorkshopsItemUserAssignments from './WorkshopsItemUserAssignments';
import WorkshopScheduleAction from './WorkshopScheduleAction';
import { checkWorkshopCanStart, checkWorkshopCanStop, isWorkshopLocked, isWorkshopStarted } from './workshops-utils';
import Label from '@app/components/Label';
import ProjectSelector from '@app/components/ProjectSelector';
import ErrorBoundaryPage from '@app/components/ErrorBoundaryPage';
import parseDuration from 'parse-duration';

import './workshops-item.css';

export interface ModalState {
  action?:
    | 'delete'
    | 'restartService'
    | 'deleteService'
    | 'startServices'
    | 'stopServices'
    | 'scheduleDelete'
    | 'scheduleStop'
    | 'scheduleStart'
    | 'startWorkshop';
  resourceClaims?: ResourceClaim[];
}

const WorkshopsItemComponent: React.FC<{
  activeTab: string;
  serviceNamespaceName: string;
  workshopName: string;
}> = ({ activeTab, serviceNamespaceName, workshopName }) => {
  const navigate = useNavigate();
  const location = useLocation();
  const { mutate } = useSWRConfig();
  const { isAdmin, serviceNamespaces: sessionServiceNamespaces } = useSession().getSession();
  const [modalState, setModalState] = useState<ModalState>({});
  const [modalAction, openModalAction] = useModal();
  const [modalDelete, openModalDelete] = useModal();
  const [modalSchedule, openModalSchedule] = useModal();
  const { cache } = useSWRConfig();
  const [selectedResourceClaims, setSelectedResourceClaims] = useState<ResourceClaim[]>([]);
  const showModal = useCallback(
    ({ action, resourceClaims }: ModalState) => {
      setModalState({ action, resourceClaims });
      if (action === 'delete') {
        openModalDelete();
      } else if (
        action === 'deleteService' ||
        action === 'restartService' ||
        action === 'startServices' ||
        action === 'stopServices' ||
        action === 'startWorkshop'
      ) {
        openModalAction();
      } else if (action === 'scheduleDelete' || action === 'scheduleStop' || action === 'scheduleStart') {
        openModalSchedule();
      }
    },
<<<<<<< HEAD
    [openModalAction, openModalDelete, openModalGetCost, openModalSchedule],
=======
    [openModalAction, openModalDelete, openModalSchedule],
>>>>>>> 74398d68
  );
  const enableFetchUserNamespaces = isAdmin;
  const enableManageWorkshopProvisions =
    isAdmin || sessionServiceNamespaces.find((ns) => ns.name == serviceNamespaceName) ? true : false;
  const { data: userNamespaceList } = useSWR<NamespaceList>(
    enableFetchUserNamespaces ? apiPaths.NAMESPACES({ labelSelector: 'usernamespace.gpte.redhat.com/user-uid' }) : '',
    fetcher,
  );
  const serviceNamespaces = useMemo(() => {
    return enableFetchUserNamespaces
      ? userNamespaceList.items.map(namespaceToServiceNamespaceMapper)
      : sessionServiceNamespaces;
  }, [enableFetchUserNamespaces, sessionServiceNamespaces, userNamespaceList]);

  const { data: workshop, mutate: mutateWorkshop } = useSWR<Workshop>(
    apiPaths.WORKSHOP({ namespace: serviceNamespaceName, workshopName }),
    fetcher,
    {
      refreshInterval: 8000,
      compare: compareK8sObjects,
    },
  );
  const { data: userAssigmentsList, mutate: mutateUserAssigmentsList } = useSWR<WorkshopUserAssignmentList>(
    apiPaths.WORKSHOP_USER_ASSIGNMENTS({
      workshopName,
      namespace: serviceNamespaceName,
    }),
    fetcher,
    {
      refreshInterval: 15000,
    },
<<<<<<< HEAD
=======
  );
  const { data: usageCost } = useSWR<RequestUsageCost>(
    workshop.metadata.labels?.[`${BABYLON_DOMAIN}/workshop-id`]
      ? apiPaths.USAGE_COST_WORKSHOP({ workshopId: workshop.metadata.labels?.[`${BABYLON_DOMAIN}/workshop-id`] })
      : null,
    fetcher,
>>>>>>> 74398d68
  );
  const stage = getStageFromK8sObject(workshop);

  const { data: workshopProvisions } = useSWR<WorkshopProvision[]>(
    workshop
      ? apiPaths.WORKSHOP_PROVISIONS({
          workshopName: workshop.metadata.name,
          namespace: workshop.metadata.namespace,
          limit: 'ALL',
        })
      : null,
    () =>
      enableManageWorkshopProvisions
        ? fetcherItemsInAllPages((continueId) =>
            apiPaths.WORKSHOP_PROVISIONS({
              workshopName: workshop.metadata.name,
              namespace: workshop.metadata.namespace,
              limit: FETCH_BATCH_LIMIT,
              continueId,
            }),
          )
        : [],
  );

  const { data: resourceClaims, mutate: mutateRC } = useSWR<ResourceClaim[]>(
    workshop
      ? apiPaths.RESOURCE_CLAIMS({
          namespace: serviceNamespaceName,
          labelSelector: `${BABYLON_DOMAIN}/workshop=${workshop.metadata.name}`,
          limit: 'ALL',
        })
      : null,
    () =>
      fetcherItemsInAllPages((continueId) =>
        apiPaths.RESOURCE_CLAIMS({
          namespace: serviceNamespaceName,
          labelSelector: `${BABYLON_DOMAIN}/workshop=${workshop.metadata.name}`,
          limit: FETCH_BATCH_LIMIT,
          continueId,
        }),
      ),
    {
      refreshInterval: 8000,
      compare: compareK8sObjectsArr,
    },
  );

  const revalidate = useCallback(
    ({ updatedItems, action }: { updatedItems: ResourceClaim[]; action: 'update' | 'delete' }) => {
      const resourceClaimsCpy = [...resourceClaims];
      for (const updatedItem of updatedItems) {
        const foundIndex = resourceClaims.findIndex((r) => r.metadata.uid === updatedItem.metadata.uid);
        if (foundIndex > -1) {
          if (action === 'update') {
            resourceClaimsCpy[foundIndex] = updatedItem;
          } else if (action === 'delete') {
            resourceClaimsCpy.splice(foundIndex, 1);
          }
          mutateRC(resourceClaimsCpy);
        }
      }
    },
    [mutateRC, resourceClaims],
  );

  const mutateUserAssigments = useCallback(
    (userAssigments: WorkshopUserAssignment[]) => {
      const userAssigmentsListClone = Object.assign({}, userAssigmentsList);
      userAssigmentsListClone.items = Array.from(userAssigments);
      mutateUserAssigmentsList(userAssigmentsListClone);
    },
    [mutateUserAssigmentsList, userAssigmentsList],
  );

  /**
   * After confirmmation, delete selected ResourceClaims (services) for Workshop.
   * Replacement services may be created by the workshop-manager depending upon
   * WorkshopProvision configuration.
   */
  async function onServiceDeleteConfirm(reduceWorkshopCount = false): Promise<void> {
    const deleteResourceClaims = modalState.resourceClaims;
    if (reduceWorkshopCount) {
      const count = Math.max(workshopProvisions[0].spec.count - deleteResourceClaims.length, 0);
      await patchWorkshopProvision({
        name: workshopProvisions[0].metadata.name,
        namespace: workshopProvisions[0].metadata.namespace,
        patch: { spec: { count } },
      });
      mutate(
        apiPaths.WORKSHOP_PROVISIONS({
          workshopName: workshopProvisions[0].metadata.labels['babylon.gpte.redhat.com/workshop'],
          namespace: workshopProvisions[0].metadata.namespace,
          limit: 'ALL',
        }),
      );
    }
    for (const resourceClaim of deleteResourceClaims) {
      await deleteResourceClaim(resourceClaim);
      const { namespace, name: resourceClaimName } = resourceClaim.metadata;
      cache.delete(apiPaths.RESOURCE_CLAIM({ namespace, resourceClaimName }));
    }
    revalidate({ updatedItems: deleteResourceClaims, action: 'delete' });
  }

  /**
   * After confirmation, start all services in Workshop by updating action schedule of
   * the Workshop.
   * The action schedule will propagate to WorkshopProvisions and to ResourceClaims.
   */
  async function onServiceStartConfirm() {
    const workshopUpdated = await startWorkshopServices(workshop);
    mutateWorkshop(workshopUpdated);
  }

  /**
   * After confirmation, set Workshop lifespan to start immediately and set action schedule
   * for auto-stop.
   * The workshop-manager will propagate changes to WorkshopProvisions and ResourceClaims.
   */
  async function onWorkshopStartConfirm() {
    const workshopUpdated = await startWorkshop(
      workshop,
      dateToApiString(new Date()),
      dateToApiString(new Date(Date.now() + parseDuration('30h'))),
      resourceClaims,
    );
    mutateWorkshop(workshopUpdated);
  }

  /**
   * After confirmation, set Workshop action schedule to stop immediately.
   * The workshop-manager will propagate changes to WorkshopProvisions and ResourceClaims.
   */
  async function onServiceStopConfirm() {
    const workshopUpdated = await stopWorkshop(workshop);
    mutateWorkshop(workshopUpdated);
  }

  /**
   * After confirmation, delete Workshop.
   * Deletion will propagate to WorkshopProvisions and ResourceClaims.
   */
  async function onWorkshopDeleteConfirm() {
    await deleteWorkshop(workshop);
    cache.delete(SERVICES_KEY({ namespace: workshop.metadata.namespace }));
    cache.delete(
      apiPaths.RESOURCE_CLAIMS({
        namespace: serviceNamespaceName,
        labelSelector: `${BABYLON_DOMAIN}/workshop=${workshop.metadata.name}`,
        limit: 'ALL',
      }),
    );
    cache.delete(apiPaths.WORKSHOP({ namespace: serviceNamespaceName, workshopName }));
    cache.delete(
      apiPaths.WORKSHOP_PROVISIONS({
        workshopName: workshop.metadata.name,
        namespace: workshop.metadata.namespace,
        limit: 'ALL',
      }),
    );
    navigate(`/services/${serviceNamespaceName}`);
  }

  /**
   * Adjust lifespan or action schedule for Workshop.
   * The workshop-manager will propagate changes to WorkshopProvisions and ResourceClaims.
   */
  async function onModalScheduleAction(date: Date) {
    if (modalState.action === 'scheduleDelete') {
      const workshopUpdated = setWorkshopLifespanEnd(workshop, date);
      mutateWorkshop(workshopUpdated);
    } else if (modalState.action === 'scheduleStop') {
      const workshopUpdated = await stopWorkshop(workshop, date);
      mutateWorkshop(workshopUpdated);
    } else if (modalState.action === 'scheduleStart') {
      const workshopUpdated = await startWorkshop(
        workshop,
        !isWorkshopStarted(workshop, workshopProvisions) ? dateToApiString(new Date(date.getTime())) : null,
        !isWorkshopStarted(workshop, workshopProvisions)
          ? dateToApiString(new Date(date.getTime() + parseDuration('30h')))
          : dateToApiString(new Date(Date.now() + parseDuration('30h'))),
        resourceClaims,
      );
      mutateWorkshop(workshopUpdated);
    }
  }

  return (
    <>
      <Modal
        ref={modalDelete}
        onConfirm={onWorkshopDeleteConfirm}
        title={workshop ? `Delete workshop ${displayName(workshop)}?` : 'Delete selected workshops?'}
      >
        <p>Provisioned services will be deleted.</p>
      </Modal>

      <Modal ref={modalAction} passModifiers={true} onConfirm={() => null}>
        {modalState?.action === 'restartService' ? (
          <ResourceClaimDeleteModal
            restart={true}
            onConfirm={onServiceDeleteConfirm}
            resourceClaims={modalState.resourceClaims}
          />
        ) : modalState?.action === 'deleteService' ? (
          <ResourceClaimDeleteModal
            onConfirm={() => onServiceDeleteConfirm(true)}
            resourceClaims={modalState.resourceClaims}
          />
        ) : modalState?.action === 'startServices' ? (
          <WorkshopActionModal onConfirm={onServiceStartConfirm} action="start" />
        ) : modalState?.action === 'stopServices' ? (
          <WorkshopActionModal onConfirm={onServiceStopConfirm} action="stop" />
        ) : modalState?.action === 'startWorkshop' ? (
          <WorkshopActionModal onConfirm={onWorkshopStartConfirm} action="start" />
        ) : null}
      </Modal>
      <Modal ref={modalSchedule} onConfirm={onModalScheduleAction} passModifiers={true} title={workshopName}>
        <WorkshopScheduleAction
          action={
            modalState.action === 'scheduleDelete'
              ? 'retirement'
              : modalState.action === 'scheduleStart'
                ? 'start'
                : 'stop'
          }
          workshop={workshop}
          resourceClaims={resourceClaims}
          workshopProvisions={workshopProvisions}
        />
      </Modal>
      {isAdmin || serviceNamespaces.length > 1 ? (
        <PageSection key="topbar" className="workshops-item__topbar" variant={PageSectionVariants.light}>
          <ProjectSelector
            currentNamespaceName={serviceNamespaceName}
            onSelect={(namespace) => {
              if (namespace) {
                navigate(`/services/${namespace.name}${location.search}`);
              } else {
                navigate(`/services${location.search}`);
              }
            }}
            isPlain={true}
          />
        </PageSection>
      ) : null}
      <PageSection key="head" className="workshops-item__head" variant={PageSectionVariants.light}>
        <Split hasGutter>
          <SplitItem isFilled>
            <Breadcrumb>
              <BreadcrumbItem
                render={({ className }) => (
                  <Link to={`/services/${serviceNamespaceName}`} className={className}>
                    Services
                  </Link>
                )}
              />
              <BreadcrumbItem>{workshopName}</BreadcrumbItem>
            </Breadcrumb>
            <Title headingLevel="h4" size="xl" style={{ display: 'flex', alignItems: 'center' }}>
              {displayName(workshop)}
              {stage !== 'prod' ? <Label key="workshop-item__stage">{stage}</Label> : null}
              <Label key="workshop-item__ui" tooltipDescription={<div>Workshop user interface is enabled</div>}>
                Workshop UI
              </Label>
            </Title>
          </SplitItem>
          <SplitItem>
            <Bullseye>
              <WorkshopActions
                workshopName={workshop.spec.displayName}
                actionHandlers={{
                  delete: () => showModal({ action: 'delete' }),
                  restartService:
                    Array.isArray(selectedResourceClaims) && selectedResourceClaims.length === 0
                      ? null
                      : () => showModal({ action: 'restartService', resourceClaims: selectedResourceClaims }),
                  deleteService:
                    Array.isArray(selectedResourceClaims) && selectedResourceClaims.length === 0
                      ? null
                      : () => showModal({ action: 'deleteService', resourceClaims: selectedResourceClaims }),
                  start:
                    Array.isArray(resourceClaims) && resourceClaims.length === 0
                      ? enableManageWorkshopProvisions && !isWorkshopStarted(workshop, workshopProvisions)
                        ? () => showModal({ action: 'startWorkshop', resourceClaims: [] })
                        : null
                      : checkWorkshopCanStart(resourceClaims)
                        ? () => showModal({ action: 'startServices', resourceClaims })
                        : null,
                  stop: checkWorkshopCanStop(resourceClaims)
                    ? () => showModal({ action: 'stopServices', resourceClaims })
                    : null,
                }}
                isLocked={isWorkshopLocked(workshop, isAdmin)}
              />
            </Bullseye>
          </SplitItem>
        </Split>
      </PageSection>
      <PageSection key="body" variant={PageSectionVariants.light} className="workshops-item__body">
        <Tabs
          activeKey={activeTab || 'details'}
          onSelect={(e, tabIndex) => navigate(`/workshops/${serviceNamespaceName}/${workshopName}/${tabIndex}`)}
        >
          {/* @ts-ignore */}
          <Tab eventKey="details" title={<TabTitleText>Details</TabTitleText>}>
            {activeTab === 'details' ? (
              <WorkshopsItemDetails
                onWorkshopUpdate={(workshop: Workshop) => mutateWorkshop(workshop)}
                workshop={workshop}
                showModal={showModal}
                resourceClaims={resourceClaims}
                workshopProvisions={workshopProvisions}
                workshopUserAssignments={userAssigmentsList.items}
                usageCost={usageCost}
              />
            ) : null}
          </Tab>
          {enableManageWorkshopProvisions ? (
            <Tab eventKey="provision" title={<TabTitleText>Provisioning</TabTitleText>}>
              {activeTab === 'provision' ? (
                <WorkshopsItemProvisioning workshop={workshop} workshopProvisions={workshopProvisions} />
              ) : null}
            </Tab>
          ) : null}
          {/* @ts-ignore */}
          <Tab eventKey="instances" title={<TabTitleText>Instances</TabTitleText>}>
            {activeTab === 'instances' ? (
              <WorkshopsItemServices
                modalState={modalState}
                showModal={showModal}
                setSelectedResourceClaims={setSelectedResourceClaims}
                resourceClaims={resourceClaims || []}
                workshopProvisions={workshopProvisions}
                userAssignments={userAssigmentsList.items}
              />
            ) : null}
          </Tab>
          {/* @ts-ignore */}
          <Tab eventKey="users" title={<TabTitleText>Users</TabTitleText>}>
            {activeTab === 'users' ? (
              <WorkshopsItemUserAssignments
                userAssignments={userAssigmentsList.items}
                onUserAssignmentsUpdate={mutateUserAssigments}
              />
            ) : null}
          </Tab>
          {/* @ts-ignore */}
          <Tab eventKey="yaml" title={<TabTitleText>YAML</TabTitleText>}>
            {activeTab === 'yaml' ? (
              <Editor
                height="500px"
                language="yaml"
                options={{ readOnly: true }}
                theme="vs-dark"
                value={yaml.dump(workshop)}
              />
            ) : null}
          </Tab>
        </Tabs>
      </PageSection>
    </>
  );
};

const WorkshopsItem: React.FC<{}> = () => {
  const { name: workshopName, namespace: serviceNamespaceName, tab: activeTab = 'details' } = useParams();
  return (
    <ErrorBoundaryPage namespace={workshopName} name={serviceNamespaceName} type="Workshop">
      <WorkshopsItemComponent
        activeTab={activeTab}
        workshopName={workshopName}
        serviceNamespaceName={serviceNamespaceName}
      />
    </ErrorBoundaryPage>
  );
};

export default WorkshopsItem;<|MERGE_RESOLUTION|>--- conflicted
+++ resolved
@@ -113,11 +113,7 @@
         openModalSchedule();
       }
     },
-<<<<<<< HEAD
-    [openModalAction, openModalDelete, openModalGetCost, openModalSchedule],
-=======
     [openModalAction, openModalDelete, openModalSchedule],
->>>>>>> 74398d68
   );
   const enableFetchUserNamespaces = isAdmin;
   const enableManageWorkshopProvisions =
@@ -149,15 +145,12 @@
     {
       refreshInterval: 15000,
     },
-<<<<<<< HEAD
-=======
   );
   const { data: usageCost } = useSWR<RequestUsageCost>(
     workshop.metadata.labels?.[`${BABYLON_DOMAIN}/workshop-id`]
       ? apiPaths.USAGE_COST_WORKSHOP({ workshopId: workshop.metadata.labels?.[`${BABYLON_DOMAIN}/workshop-id`] })
       : null,
     fetcher,
->>>>>>> 74398d68
   );
   const stage = getStageFromK8sObject(workshop);
 
