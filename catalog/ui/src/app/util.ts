// Use asciidoctor to translate descriptions
import AsciiDoctor from 'asciidoctor';
const asciidoctor = AsciiDoctor();

// Use dompurify to make asciidoctor output safe
import dompurify from 'dompurify';
// Force all links to target new window and not pass unsafe attributes
dompurify.addHook('afterSanitizeAttributes', function(node) {
  if (node.tagName == 'A' && node.getAttribute('href')) {
    node.setAttribute('target', '_blank');
    node.setAttribute('rel', 'noopener noreferrer');
  }
});

<<<<<<< HEAD
export function checkAccessControl(accessConfig: any, userGroups: Array<any>): string | any {
=======
export function checkAccessControl(accessConfig: object, userGroups: array): string | any {
>>>>>>> 9fc3547d
  if (!accessConfig) {
    return 'allow';
  }
  if((accessConfig?.denyGroups || []).filter(group => userGroups.includes(group)).length > 0) {
    return 'deny';
  }
  if((accessConfig?.allowGroups || []).filter(group => userGroups.includes(group)).length > 0) {
    return 'allow';
  }
  if((accessConfig?.viewOnlyGroups || []).filter(group => userGroups.includes(group)).length > 0) {
    return 'viewOnly';
  }
}

export function checkCondition(condition: string, vars: object): boolean {
  return window.Function(
    Object.entries(vars).map(
      ([k, v]) => "const " + k + " = " + JSON.stringify(v) + ";"
    ).join("\n") +
    "return Boolean(" + condition + ");"
  )();
}

export function displayName(item: any): string {
  if (item.kind === 'ResourceClaim') {
    const catalogItemName = item.metadata.labels?.['babylon.gpte.redhat.com/catalogItemName'];
    const catalogItemDisplayName = item.metadata.annotations?.['babylon.gpte.redhat.com/catalogItemDisplayName'];
    if (catalogItemName && catalogItemDisplayName && item.metadata.name === catalogItemName) {
      return catalogItemDisplayName;
    } else if (catalogItemName && catalogItemDisplayName && item.metadata.name.startsWith(catalogItemName)) {
      return `${catalogItemDisplayName} - ${item.metadata.name.substring(1 + catalogItemName.length)}`;
    } else {
      return item.metadata.name;
    }
  } else {
    return (
      item.metadata?.annotations?.['babylon.gpte.redhat.com/displayName'] ||
      item.metadata?.annotations?.['babylon.gpte.redhat.com/display-name'] ||
      item.metadata?.annotations?.['openshift.io/display-name'] ||
      item.displayName ||
      item.metadata.name ||
      item.name
    );
  }
}

export function randomString(length: number): string {
  return Math.floor(Math.random() * 36**length).toString(36).padStart(length,'0');
}

export function recursiveAssign(target: object, source: object): any {
  for (const [k, v] of Object.entries(source)) {
    if (v !== null && typeof v === 'object' && k in target && target[k] !== null && typeof target[k] === 'object') {
      recursiveAssign(target[k], v);
    } else {
      target[k] = v;
    }
  }
}

export function renderContent(content: string, options: any={}): string {
  const sanitize_opt = {
    ADD_TAGS: [] as any,
    ADD_ATTR: [] as any,
  };
  if (options.allowIFrame) {
    sanitize_opt.ADD_TAGS.push('iframe');
    sanitize_opt.ADD_ATTR.push('allowfullscreen', 'frameborder');
  }
  if (options.format === 'html') {
    return dompurify.sanitize(content, sanitize_opt);
  } else {
    return dompurify.sanitize(asciidoctor.convert(content), sanitize_opt);
  }
}

export function checkResourceClaimCanStart(resourceClaim) {
  return !!(
    (resourceClaim?.status?.resources || []).find((r, idx) => {
      const state = r.state;
      const template = resourceClaim.spec.resources[idx]?.template;
      if (!state || !template) {
        return false;
      }
      const currentState = state?.spec?.vars?.current_state;
      if (currentState && (currentState.endsWith('-failed') || currentState === 'provision-canceled')) {
        return false;
      }
      const startTimestamp = template?.spec?.vars?.action_schedule?.start || state?.spec?.vars?.action_schedule?.start;
      const stopTimestamp = template?.spec?.vars?.action_schedule?.stop || state?.spec?.vars?.action_schedule?.stop;
      if (startTimestamp && stopTimestamp) {
        const startTime = Date.parse(startTimestamp);
        const stopTime = Date.parse(stopTimestamp);
        return startTime > Date.now() || stopTime < Date.now();
      } else {
        return false;
      }
    })
  );
}

export function checkResourceClaimCanStop(resourceClaim) {
  return !!(
    (resourceClaim?.status?.resources || []).find((r, idx) => {
      const state = r.state;
      const template = resourceClaim.spec.resources[idx]?.template;
      if (!state || !template) {
        return false;
      }
      const currentState = state?.spec?.vars?.current_state;
      if (currentState && (currentState.endsWith('-failed') || currentState === 'provision-canceled')) {
        return false;
      }
      const startTimestamp = template?.spec?.vars?.action_schedule?.start || state?.spec?.vars?.action_schedule?.start;
      const stopTimestamp = template?.spec?.vars?.action_schedule?.stop || state?.spec?.vars?.action_schedule?.stop;
      if (startTimestamp && stopTimestamp) {
        const startTime = Date.parse(startTimestamp);
        const stopTime = Date.parse(stopTimestamp);
        return startTime < Date.now() && stopTime > Date.now();
      } else {
        return false;
      }
    })
  );
}<|MERGE_RESOLUTION|>--- conflicted
+++ resolved
@@ -12,11 +12,7 @@
   }
 });
 
-<<<<<<< HEAD
 export function checkAccessControl(accessConfig: any, userGroups: Array<any>): string | any {
-=======
-export function checkAccessControl(accessConfig: object, userGroups: array): string | any {
->>>>>>> 9fc3547d
   if (!accessConfig) {
     return 'allow';
   }
