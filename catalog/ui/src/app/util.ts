// Use asciidoctor to translate descriptions
import AsciiDoctor from 'asciidoctor';
const asciidoctor = AsciiDoctor();

// Use dompurify to make asciidoctor output safe
import dompurify from 'dompurify';
// Force all links to target new window and not pass unsafe attributes
dompurify.addHook('afterSanitizeAttributes', function(node) {
  if (node.tagName == 'A' && node.getAttribute('href')) {
    node.setAttribute('target', '_blank');
    node.setAttribute('rel', 'noopener noreferrer');
  }
});

<<<<<<< HEAD
=======
export function checkAccessControl(accessConfig: object, userGroups: array): boolean {
  if (!accessConfig) {
    return 'allow';
  }
  if((accessConfig?.denyGroups || []).filter(group => userGroups.includes(group)).length > 0) {
    return 'deny';
  }
  if((accessConfig?.allowGroups || []).filter(group => userGroups.includes(group)).length > 0) {
    return 'allow';
  }
  if((accessConfig?.viewOnlyGroups || []).filter(group => userGroups.includes(group)).length > 0) {
    return 'viewOnly';
  }
}

>>>>>>> d50121bf
export function checkCondition(condition: string, vars: object): boolean {
  return window.Function(
    Object.entries(vars).map(
      ([k, v]) => "const " + k + " = " + JSON.stringify(v) + ";"
    ).join("\n") +
    "return Boolean(" + condition + ");"
  )();
}

export function displayName(item: any): string {
  if (item.kind === 'ResourceClaim') {
    const catalogItemName = item.metadata.labels?.['babylon.gpte.redhat.com/catalogItemName'];
    const catalogItemDisplayName = item.metadata.annotations?.['babylon.gpte.redhat.com/catalogItemDisplayName'];
    if (catalogItemName && catalogItemDisplayName && item.metadata.name === catalogItemName) {
      return catalogItemDisplayName;
    } else if (catalogItemName && catalogItemDisplayName && item.metadata.name.startsWith(catalogItemName)) {
      return `${catalogItemDisplayName} - ${item.metadata.name.substring(1 + catalogItemName.length)}`;
    } else {
      return item.metadata.name;
    }
  } else {
    return (
      item.metadata?.annotations?.['babylon.gpte.redhat.com/displayName'] ||
      item.metadata?.annotations?.['babylon.gpte.redhat.com/display-name'] ||
      item.metadata?.annotations?.['openshift.io/display-name'] ||
      item.displayName ||
      item.metadata.name ||
      item.name
    );
  }
}

export function randomString(length: number): string {
  return Math.floor(Math.random() * 36**length).toString(36).padStart(length,'0');
}

export function recursiveAssign(target: object, source: object): any {
  for (const [k, v] of Object.entries(source)) {
    if (v !== null && typeof v === 'object' && k in target && target[k] !== null && typeof target[k] === 'object') {
      recursiveAssign(target[k], v);
    } else {
      target[k] = v;
    }
  }
}

export function renderContent(content: string, options: any={}): string {
  const sanitize_opt = {
    ADD_TAGS: [] as any,
    ADD_ATTR: [] as any,
  };
  if (options.allowIFrame) {
    sanitize_opt.ADD_TAGS.push('iframe');
    sanitize_opt.ADD_ATTR.push('allowfullscreen', 'frameborder');
  }
  if (options.format === 'html') {
    return dompurify.sanitize(content, sanitize_opt);
  } else {
    return dompurify.sanitize(asciidoctor.convert(content), sanitize_opt);
  }
}

export function checkResourceClaimCanStart(resourceClaim) {
  return !!(
    (resourceClaim?.status?.resources || []).find((r, idx) => {
      const state = r.state;
      const template = resourceClaim.spec.resources[idx]?.template;
      if (!state || !template) {
        return false;
      }
      const currentState = state?.spec?.vars?.current_state;
      if (currentState && (currentState.endsWith('-failed') || currentState === 'provision-canceled')) {
        return false;
      }
      const startTimestamp = template?.spec?.vars?.action_schedule?.start || state?.spec?.vars?.action_schedule?.start;
      const stopTimestamp = template?.spec?.vars?.action_schedule?.stop || state?.spec?.vars?.action_schedule?.stop;
      if (startTimestamp && stopTimestamp) {
        const startTime = Date.parse(startTimestamp);
        const stopTime = Date.parse(stopTimestamp);
        return startTime > Date.now() || stopTime < Date.now();
      } else {
        return false;
      }
    })
  );
}

export function checkResourceClaimCanStop(resourceClaim) {
  return !!(
    (resourceClaim?.status?.resources || []).find((r, idx) => {
      const state = r.state;
      const template = resourceClaim.spec.resources[idx]?.template;
      if (!state || !template) {
        return false;
      }
      const currentState = state?.spec?.vars?.current_state;
      if (currentState && (currentState.endsWith('-failed') || currentState === 'provision-canceled')) {
        return false;
      }
      const startTimestamp = template?.spec?.vars?.action_schedule?.start || state?.spec?.vars?.action_schedule?.start;
      const stopTimestamp = template?.spec?.vars?.action_schedule?.stop || state?.spec?.vars?.action_schedule?.stop;
      if (startTimestamp && stopTimestamp) {
        const startTime = Date.parse(startTimestamp);
        const stopTime = Date.parse(stopTimestamp);
        return startTime < Date.now() && stopTime > Date.now();
      } else {
        return false;
      }
    })
  );
}<|MERGE_RESOLUTION|>--- conflicted
+++ resolved
@@ -12,9 +12,7 @@
   }
 });
 
-<<<<<<< HEAD
-=======
-export function checkAccessControl(accessConfig: object, userGroups: array): boolean {
+export function checkAccessControl(accessConfig: object, userGroups: array): string | any {
   if (!accessConfig) {
     return 'allow';
   }
@@ -29,7 +27,6 @@
   }
 }
 
->>>>>>> d50121bf
 export function checkCondition(condition: string, vars: object): boolean {
   return window.Function(
     Object.entries(vars).map(
