--- conflicted
+++ resolved
@@ -451,20 +451,6 @@
     }
     if (modalState.action === 'rate' || modalState.action === 'delete') {
       if (modalState.rating && (modalState.rating.rate !== null || modalState.rating.comment?.trim())) {
-<<<<<<< HEAD
-        const provisionUuids = (resourceClaim.status?.resources || [])
-          .map((r) => r.state?.spec?.vars?.job_vars?.uuid)
-          .filter(Boolean);
-        for (const provisionUuid of provisionUuids) {
-          await setProvisionRating(
-            provisionUuid,
-            modalState.rating.rate,
-            modalState.rating.comment,
-            modalState.rating.useful
-          );
-          globalMutate(apiPaths.PROVISION_RATING({ provisionUuid }));
-        }
-=======
         await setProvisionRating(
           resourceClaim.metadata.uid,
           modalState.rating.rate,
@@ -472,7 +458,6 @@
           modalState.rating.useful,
         );
         globalMutate(apiPaths.USER_RATING({requestUuid: resourceClaim.metadata.uid}));
->>>>>>> 4296e35d
       }
     }
     if (modalState.action === 'delete') {
