import * as React from 'react';

import {
  useSelector,
} from 'react-redux';

import {
  deleteResourceClaim,
  scheduleStopForAllResourcesInResourceClaim,
  setLifespanEndForResourceClaim,
  startAllResourcesInResourceClaim,
  stopAllResourcesInResourceClaim,
} from '@app/api';

import {
  selectResourceClaims,
  selectServiceNamespaces,
} from '@app/store';

import {
  checkResourceClaimCanStart,
  checkResourceClaimCanStop,
  renderContent,
} from '@app/util';

import {
  useHistory,
  useLocation,
  Link
} from 'react-router-dom';

import {
  Breadcrumb,
  BreadcrumbItem,
  Button,
  DescriptionList,
  DescriptionListTerm,
  DescriptionListGroup,
  DescriptionListDescription,
  EmptyState,
  EmptyStateIcon,
  PageSection,
  PageSectionVariants,
  Spinner,
  Split,
  SplitItem,
  Tabs,
  Tab,
  TabTitleText,
  Title,
} from '@patternfly/react-core';

import {
  ExternalLinkAltIcon,
  PencilAltIcon,
  QuestionCircleIcon,
} from '@patternfly/react-icons';

import Editor, { DiffEditor, useMonaco, loader } from "@monaco-editor/react";
const yaml = require('js-yaml');

import {
  LabInterfaceLink
} from '@app/components/LabInterfaceLink';

import {
  LoadingIcon,
} from '@app/components/LoadingIcon';

import {
  LocalTimestamp,
} from '@app/components/LocalTimestamp';

import {
  TimeInterval,
} from '@app/components/TimeInterval';

import {
  OpenStackConsole
} from '@app/Services/Item/OpenStackConsole';

import { ServiceActions } from '@app/Services/ServiceActions';
import { ServiceStatus } from '@app/Services/ServiceStatus';

import {
  ServicesNamespaceSelector,
} from '@app/Services/NamespaceSelector/ServicesNamespaceSelector';

import {
  ServicesItemDeleteModal,
} from '@app/Services/Item/DeleteModal/ServicesItemDeleteModal';

import {
  ServicesItemScheduleActionModal,
} from '@app/Services/Item/ScheduleActionModal/ServicesItemScheduleActionModal';

import {
  ServicesItemStartModal,
} from '@app/Services/Item/StartModal/ServicesItemStartModal';

import {
  ServicesItemStopModal,
} from '@app/Services/Item/StopModal/ServicesItemStopModal';

import './services-item.css';

export interface ServicesItemProps {
  location?: any;
}

const ServicesItem: React.FunctionComponent<ServicesItemProps> = ({
  location,
}) => {
  const history = useHistory();
  const location_info = useLocation();
  const nsLocationMatch = location_info.pathname.match(/^\/services\/ns\/([^\/]+)\/item\/([^\/]+)(?:\/([^\/]+))?/);
  const itemLocationMatch = location_info.pathname.match(/^\/services\/item\/([^\/]+)\/([^\/]+)(?:\/([^\/]+))?/);

  const resourceClaimNamespace: any = nsLocationMatch?.[1] || itemLocationMatch?.[1];
  const resourceClaimName = nsLocationMatch?.[2] || itemLocationMatch?.[2];
  const serviceNamespaceName = nsLocationMatch?.[1];
  const servicesPath = serviceNamespaceName ? `/services/ns/${serviceNamespaceName}` : '/services';
  const activeTabKey = nsLocationMatch?.[3] || itemLocationMatch?.[3] || 'details';
  const serviceBasePath = serviceNamespaceName ? `/services/ns/${serviceNamespaceName}/item/${resourceClaimName}` : `/services/item/${resourceClaimNamespace}/${resourceClaimName}`;

  const serviceNamespaces = useSelector(selectServiceNamespaces);
  const resourceClaims = useSelector(selectResourceClaims);
  const resourceClaim = resourceClaims?.[resourceClaimNamespace] ? resourceClaims[resourceClaimNamespace].find(rc => rc.metadata.name == resourceClaimName) : null;

  const prunedResourceClaim = resourceClaim ? JSON.parse(JSON.stringify(resourceClaim)) : null;
  if (prunedResourceClaim?.metadata.managedFields) {
    delete prunedResourceClaim.metadata.managedFields;
  }
  if (prunedResourceClaim?.metadata.generateName) {
    delete prunedResourceClaim.metadata.generateName;
  }
  if (prunedResourceClaim?.metadata.generation) {
    delete prunedResourceClaim.metadata.generation;
  }
  if (prunedResourceClaim?.metadata.resourceVersion) {
    delete prunedResourceClaim.metadata.resourceVersion;
  }
  if (prunedResourceClaim?.metadata.selfLink) {
    delete prunedResourceClaim.metadata.selfLink;
  }

  const [openModal, setOpenModal] = React.useState("");
  const [scheduleActionKind, setScheduleActionKind] = React.useState("");

  const catalogItemDisplayName = (
    resourceClaim?.metadata?.annotations?.["babylon.gpte.redhat.com/catalogItemDisplayName"] ||
    resourceClaim?.metadata?.labels?.["babylon.gpte.redhat.com/catalogItemName"] ||
    "Service"
  );

  const hasMultipleResources = (resourceClaim?.spec?.resources || []).length > 1;

  const externalPlatformUrl = resourceClaim?.metadata?.annotations?.['babylon.gpte.redhat.com/externalPlatformUrl'];
  const canStart = checkResourceClaimCanStart(resourceClaim);
  const canStop = checkResourceClaimCanStop(resourceClaim);
  const labUserInterfaceDataJSON = (
    resourceClaim?.metadata?.annotations?.['babylon.gpte.redhat.com/labUserInterfaceData'] ||
    (resourceClaim?.status?.resources || []).map(
      r => r.state?.kind === 'AnarchySubject' ? r.state.spec?.vars?.provision_data?.lab_ui_data : r.state?.data?.labUserInterfaceData
    ).find(u => u != null)
  );
  const labUserInterfaceData = labUserInterfaceDataJSON ? typeof(labUserInterfaceDataJSON) === 'string' ? JSON.parse(labUserInterfaceDataJSON) : labUserInterfaceDataJSON : null;
  const labUserInterfaceMethod = (
    resourceClaim?.metadata?.annotations?.['babylon.gpte.redhat.com/labUserInterfaceMethod'] ||
    (resourceClaim?.status?.resources || []).map(
      r => r.state?.kind === 'AnarchySubject' ? r.state.spec?.vars?.provision_data?.lab_ui_method : r.state?.data?.labUserInterfaceMethod
    ).find(u => u != null)
  );
  const labUserInterfaceUrl = (
    resourceClaim?.metadata?.annotations?.['babylon.gpte.redhat.com/labUserInterfaceUrl'] ||
    (resourceClaim?.status?.resources || []).map(
      r => r.state?.kind === 'AnarchySubject' ? r.state.spec?.vars?.provision_data?.bookbag_url || r.state.spec?.vars?.provision_data?.lab_ui_url : r.state?.data?.labUserInterfaceUrl
    ).find(u => u != null)
  );
  const labUserInterfaceUrls = JSON.parse(resourceClaim?.metadata?.annotations?.['babylon.gpte.redhat.com/labUserInterfaceUrls'] || '{}')

  const users = {};
  for (const status_resource of (resourceClaim?.status?.resources || [])) {
    const resource_users = status_resource.state?.spec?.vars?.provision_data?.users;
    if (resource_users) {
      Object.assign(users, resource_users);
    }
  }

  function closeModal(): void {
    setOpenModal("");
  }

  async function handleDelete(): Promise<any> {
    await deleteResourceClaim(resourceClaim);
    history.push(servicesPath);
  }

  async function handleScheduleAction(time): Promise<any> {
    if (scheduleActionKind === "retirement") {
      await setLifespanEndForResourceClaim(resourceClaim, time);
    } else if (scheduleActionKind === "stop") {
      await scheduleStopForAllResourcesInResourceClaim(resourceClaim, time);
    }
    closeModal();
  }

  async function handleStartAll(): Promise<any> {
    await startAllResourcesInResourceClaim(resourceClaim);
    closeModal();
  }

  async function handleStopAll(): Promise<any> {
    await stopAllResourcesInResourceClaim(resourceClaim);
    closeModal();
  }

  if (resourceClaim) {
    return (<>
      <ServicesItemDeleteModal key="delete"
        isOpen={openModal === "delete"}
        onClose={closeModal}
        onConfirm={handleDelete}
        resourceClaim={resourceClaim}
      />
      <ServicesItemScheduleActionModal key="scheduleAction"
        action={scheduleActionKind}
        isOpen={openModal === "scheduleAction"}
        onClose={closeModal}
        onConfirm={handleScheduleAction}
        resourceClaim={resourceClaim}
      />
      <ServicesItemStartModal key="start"
        isOpen={openModal === "start"}
        onClose={closeModal}
        onConfirm={handleStartAll}
        resourceClaim={resourceClaim}
      />
      <ServicesItemStopModal key="stop"
        isOpen={openModal === "stop"}
        onClose={closeModal}
        onConfirm={handleStopAll}
        resourceClaim={resourceClaim}
      />
      { serviceNamespaces.length > 1 ? (
        <ServicesNamespaceSelector
          current={serviceNamespaceName}
          namespaces={serviceNamespaces}
          onSelect={(ns?: string) => history.push(ns ? `/services/ns/${ns}` : "/services")}
        />
      ) : null }
      <PageSection key="header" variant={PageSectionVariants.light} className="rhpds-services-item-header">
        <Breadcrumb>
          <BreadcrumbItem
            render={({ className }) => <Link to={servicesPath} className={className}>Services</Link>}
          />
          <BreadcrumbItem>Service Details</BreadcrumbItem>
        </Breadcrumb>
        <Split>
          <SplitItem isFilled>
            <Title headingLevel="h4" size="xl">{catalogItemDisplayName}</Title>
            <Title headingLevel="h5" size="lg">{resourceClaim.metadata.name}</Title>
          </SplitItem>
          <SplitItem>
            { externalPlatformUrl ? (
              <Button component="a" href={externalPlatformUrl} target="_blank" variant="tertiary">{ externalPlatformUrl }</Button>
            ) : (
              <ServiceActions
                position="right"
                resourceClaim={resourceClaim}
                actionHandlers={{
                  delete: () => {
                    setOpenModal("delete");
                  },
                  lifespan: () => {
                    setScheduleActionKind("retirement");
                    setOpenModal("scheduleAction");
                  },
                  runtime: () => {
                    setScheduleActionKind("stop");
                    setOpenModal("scheduleAction");
                  },
                  start: () => {
                    setOpenModal("start");
                  },
                  stop: () => {
                    setOpenModal("stop");
                  },
                }}
              />
            ) }
          </SplitItem>
        </Split>
      </PageSection>
      { resourceClaim.spec.resources[0].provider.name === 'babylon-service-request-configmap' ? (
        <PageSection key="body" variant={PageSectionVariants.light} className="rhpds-services-item-body" style={{"paddingTop": "1em"}}>
          <p>Thank you for your interest in {catalogItemDisplayName}!</p>
          <p>This service is not available at this time. We will contact you soon.</p>
        </PageSection>
      ) : (
        <PageSection key="body" variant={PageSectionVariants.light} className="rhpds-services-item-body">
          <Tabs activeKey={activeTabKey} onSelect={(e, tabIndex) => history.push(`${serviceBasePath}/${tabIndex}`)}>
            <Tab eventKey="details" title={<TabTitleText>Details</TabTitleText>}>
              <DescriptionList isHorizontal>
                <DescriptionListGroup>
                  <DescriptionListTerm>Name</DescriptionListTerm>
                  <DescriptionListDescription>{resourceClaim.metadata.name}</DescriptionListDescription>
                </DescriptionListGroup>
                { labUserInterfaceUrl ? (
                  <DescriptionListGroup>
                    <DescriptionListTerm>Lab Instructions</DescriptionListTerm>
                    <DescriptionListDescription>
                      <LabInterfaceLink url={labUserInterfaceUrl} data={labUserInterfaceData} method={labUserInterfaceMethod}/>
                    </DescriptionListDescription>
                  </DescriptionListGroup>
                ) : null }
                <DescriptionListGroup>
                  <DescriptionListTerm>Requested On</DescriptionListTerm>
                  <DescriptionListDescription>
                    <LocalTimestamp timestamp={resourceClaim.metadata.creationTimestamp}/>
                  </DescriptionListDescription>
                </DescriptionListGroup>
                { (!externalPlatformUrl && resourceClaim?.status?.lifespan?.end) ? (
                  <DescriptionListGroup>
                    <DescriptionListTerm>Retirement</DescriptionListTerm>
                    { resourceClaim.status?.lifespan?.end ? (
                      <DescriptionListDescription>
                        <Button variant="plain"
                          onClick={() => {setScheduleActionKind("retirement"); setOpenModal("scheduleAction")}}
                        >
                          <LocalTimestamp timestamp={resourceClaim.status.lifespan.end}/> (
                          <TimeInterval to={resourceClaim.status.lifespan.end}/>)
                          { resourceClaim.spec?.lifespan?.end && resourceClaim.spec.lifespan.end != resourceClaim.status.lifespan.end ? <> <Spinner size="md"/></> : null } <PencilAltIcon className="edit"/>
                        </Button>
                      </DescriptionListDescription>
                    ) : "..." }
                  </DescriptionListGroup>
                ) : null }
                <DescriptionListGroup>
                  <DescriptionListTerm>GUID</DescriptionListTerm>
                  <DescriptionListDescription>
                    <code>{resourceClaim?.status?.resourceHandle?.name.substring(5) || '...'}</code>
                  </DescriptionListDescription>
                </DescriptionListGroup>
              </DescriptionList>
              { resourceClaim.spec.resources.map((resourceSpec, idx) => {
                const resourceStatus = resourceClaim.status?.resources[idx];
                const resourceState = resourceStatus?.state;
                const componentDisplayName = resourceClaim.metadata.annotations?.[`babylon.gpte.redhat.com/displayNameComponent${idx}`] || resourceSpec.name || resourceSpec.provider?.name;
                const currentState = resourceState?.kind === 'AnarchySubject' ? resourceState.spec.vars?.current_state : 'available';
                const desiredState = resourceState?.kind === 'AnarchySubject' ? resourceState.spec.vars?.desired_state : null;
                const provisionData = resourceState?.kind === 'AnarchySubject' ? resourceState.spec.vars?.provision_data : JSON.parse(resourceState?.data?.userData || '{}');
                const provisionMessages = resourceState?.kind === 'AnarchySubject' ? resourceState?.spec?.vars?.provision_messages : provisionData?.msg;
                const provisionDataEntries = provisionData ? Object.entries(provisionData).filter(([key, value]) => !['bookbag_url', 'msg', 'users'].includes(key)) : null;
                const stopTimestamp = resourceState?.kind === 'AnarchySubject' ? resourceSpec.template?.spec.vars?.action_schedule?.stop || resourceState?.spec.vars.action_schedule?.stop : null;
                const stopTime = stopTimestamp ? Date.parse(stopTimestamp) : null;
                const stopDate = stopTime ? new Date(stopTime) : null;
                const startTimestamp = resourceState?.kind == 'AnarchySubject' ? resourceSpec.template?.spec.vars?.action_schedule?.start || resourceState?.spec.vars.action_schedule?.start: null;
                const startTime = startTimestamp ? Date.parse(startTimestamp) : null;
                const startDate = startTime ? new Date(startTime) : null;
                return (
                  <div key={idx} className="rhpds-services-item-body-resource">
                    {resourceClaim.spec.resources.length > 1 ? (
                      <h2 className="rhpds-component-display-name">{componentDisplayName}</h2>
                    ) : null }
                    <DescriptionList isHorizontal>
                      { resourceState?.kind == 'AnarchySubject' ? (
                        <React.Fragment>
                          <DescriptionListGroup>
                            <DescriptionListTerm>UUID</DescriptionListTerm>
                            <DescriptionListDescription>{resourceState?.spec?.vars?.job_vars?.uuid || '...'}</DescriptionListDescription>
                          </DescriptionListGroup>
                          <DescriptionListGroup>
                            <DescriptionListTerm>Governor</DescriptionListTerm>
                            <DescriptionListDescription>{resourceState?.spec?.governor || '...'}</DescriptionListDescription>
                          </DescriptionListGroup>
                          <DescriptionListGroup>
                            <DescriptionListTerm>Status</DescriptionListTerm>
                            <DescriptionListDescription>
                              <ServiceStatus
                                creationTime={Date.parse(resourceClaim.metadata.creationTimestamp)}
                                resource={resourceState}
                                resourceTemplate={resourceSpec.template}
                              />
                            </DescriptionListDescription>
                          </DescriptionListGroup>
                          { externalPlatformUrl ? null :
                            (startDate && startDate > Date.now()) ? (
                            <DescriptionListGroup>
                              <DescriptionListTerm>Scheduled Start</DescriptionListTerm>
                              <DescriptionListDescription>
                                <LocalTimestamp timestamp={startTimestamp}/> (
                                <TimeInterval to={startTimestamp}/>)
                              </DescriptionListDescription>
                            </DescriptionListGroup>
                          ) : (stopDate && stopDate > Date.now()) ? (
                            <DescriptionListGroup>
                              <DescriptionListTerm>Scheduled Stop</DescriptionListTerm>
                              <DescriptionListDescription>
                                <Button variant="plain"
                                  onClick={() => {setScheduleActionKind("stop"); setOpenModal("scheduleAction")}}
                                >
                                  <LocalTimestamp timestamp={stopTimestamp}/> (<TimeInterval to={stopTimestamp}/>) <PencilAltIcon className="edit"/>
                                </Button>
                              </DescriptionListDescription>
                            </DescriptionListGroup>
                          ) : currentState !== 'stopped' ? (
                            <DescriptionListGroup>
                              <DescriptionListTerm>Scheduled Stop</DescriptionListTerm>
                              <DescriptionListDescription>Now</DescriptionListDescription>
                            </DescriptionListGroup>
                          ) : (
                            <DescriptionListGroup>
                              <DescriptionListTerm>Scheduled Stop</DescriptionListTerm>
                              <DescriptionListDescription>-</DescriptionListDescription>
                            </DescriptionListGroup>
                          )}
                        </React.Fragment>
                      ) : null }
                      { provisionMessages ? (
                        <DescriptionListGroup>
                          <DescriptionListTerm>Provision Messages</DescriptionListTerm>
                          <DescriptionListDescription>
                            <div
                              dangerouslySetInnerHTML={{ __html: renderContent(
                                (typeof provisionMessages === 'string' ? provisionMessages : provisionMessages.join("\n")).replaceAll(/^\s+|\s+$/g, '').replaceAll(/([^\n])\n(?!\n)/g, "$1 +\n")
                              ) }}
                            />
                          </DescriptionListDescription>
                        </DescriptionListGroup>
                      ) : null }
                      { (provisionDataEntries && provisionDataEntries.length > 0) ? (
                        <DescriptionListGroup>
                          <DescriptionListTerm>Provision Data</DescriptionListTerm>
                          <DescriptionListDescription>
                            <DescriptionList isHorizontal className="rhpds-user-data">
                              {provisionDataEntries.sort((a, b) => a[0].localeCompare(b[0])).map(([key, value]) => (
                                <DescriptionListGroup key={key}>
                                  <DescriptionListTerm>{key}</DescriptionListTerm>
                                  <DescriptionListDescription>
                                    { typeof value === 'string' ? (value.startsWith('https://') ? <a href={value}><code>{value}</code></a> : <code>{value}</code>) : <code>{JSON.stringify(value)}</code> }
                                  </DescriptionListDescription>
                                </DescriptionListGroup>
                              ))}
                            </DescriptionList>
                          </DescriptionListDescription>
                        </DescriptionListGroup>
                      ) : null }
                    </DescriptionList>
                  </div>
                );
              })}
            </Tab>
            { (resourceClaim.status?.resources || []).find(r => {
              const provision_data = r.state?.spec?.vars?.provision_data;
              if (provision_data?.osp_cluster_api || provision_data?.openstack_auth_url) {
                return true;
              } else {
                return false;
              }
            }) ? (
              <Tab eventKey="console" title={<TabTitleText>Console</TabTitleText>}>
                { activeTabKey == 'console' ? <OpenStackConsole resourceClaim={resourceClaim}/> : null }
              </Tab>
            ) : null }
            { Object.keys(users).length > 0 ? (
              <Tab eventKey="users" title={<TabTitleText>Users</TabTitleText>}>
                { Object.entries(users).map(([userName, userData]) => {
                  const userLabUrl = labUserInterfaceUrls[userName] || userData.bookbag_url;
                  const userDataEntries = Object.entries(userData).filter(([key, value]) => !['bookbag_url', 'msg'].includes(key));
                  const userMessages = userData.msg;
                  return (
                    <React.Fragment key={userName}>
                      <h2 className="rhpds-user-name-heading">{userName}</h2>
                      <DescriptionList isHorizontal>
                      { userLabUrl ? (
                        <DescriptionListGroup>
                          <DescriptionListTerm>Lab URL</DescriptionListTerm>
                          <DescriptionListDescription>
                            <a href={userLabUrl}>{userLabUrl}</a>
                          </DescriptionListDescription>
                        </DescriptionListGroup>
<<<<<<< HEAD
                        { externalPlatformUrl ? null :
                          (startDate && Number(startDate) > Date.now()) ? (
                          <DescriptionListGroup>
                            <DescriptionListTerm>Scheduled Start</DescriptionListTerm>
                            <DescriptionListDescription>
                              <LocalTimestamp timestamp={startTimestamp}/> (
                              <TimeInterval to={startTimestamp}/>)
                            </DescriptionListDescription>
                          </DescriptionListGroup>
                        ) : (stopDate && Number(stopDate) > Date.now()) ? (
                          <DescriptionListGroup>
                            <DescriptionListTerm>Scheduled Stop</DescriptionListTerm>
                            <DescriptionListDescription>
                              <Button variant="plain"
                                onClick={() => {setScheduleActionKind("stop"); setOpenModal("scheduleAction")}}
                              >
                                <LocalTimestamp timestamp={stopTimestamp}/> (<TimeInterval to={stopTimestamp}/>) <PencilAltIcon className="edit"/>
                              </Button>
                            </DescriptionListDescription>
                          </DescriptionListGroup>
                        ) : currentState !== 'stopped' ? (
                          <DescriptionListGroup>
                            <DescriptionListTerm>Scheduled Stop</DescriptionListTerm>
                            <DescriptionListDescription>Now</DescriptionListDescription>
                          </DescriptionListGroup>
                        ) : (
                          <DescriptionListGroup>
                            <DescriptionListTerm>Scheduled Stop</DescriptionListTerm>
                            <DescriptionListDescription>-</DescriptionListDescription>
                          </DescriptionListGroup>
                        )}
                      </React.Fragment>
                    ) : null }
                    { provisionMessages ? (
                      <DescriptionListGroup>
                        <DescriptionListTerm>Provision Messages</DescriptionListTerm>
                        <DescriptionListDescription>
                          <div
                            dangerouslySetInnerHTML={{ __html: renderContent(
                              (typeof provisionMessages === 'string' ? provisionMessages : provisionMessages.join("\n")).replaceAll(/^\s+|\s+$/g, '').replaceAll(/([^\n])\n(?!\n)/g, "$1 +\n")
                            ) }}
                          />
                        </DescriptionListDescription>
                      </DescriptionListGroup>
                    ) : null }
                    { (provisionDataEntries && provisionDataEntries.length > 0) ? (
                      <DescriptionListGroup>
                        <DescriptionListTerm>Provision Data</DescriptionListTerm>
                        <DescriptionListDescription>
                          <DescriptionList isHorizontal className="rhpds-user-data">
                            {provisionDataEntries.sort((a, b) => a[0].localeCompare(b[0])).map(([key, value]) => (
                              <DescriptionListGroup key={key}>
                                <DescriptionListTerm>{key}</DescriptionListTerm>
                                <DescriptionListDescription>
                                  { typeof value === 'string' ? (value.startsWith('https://') ? <a href={value}><code>{value}</code></a> : <code>{value}</code>) : <code>{JSON.stringify(value)}</code> }
                                </DescriptionListDescription>
                              </DescriptionListGroup>
                            ))}
                          </DescriptionList>
                        </DescriptionListDescription>
                      </DescriptionListGroup>
                    ) : null }
                  </DescriptionList>
                </div>
              );
            })}
          </Tab>
          { (resourceClaim.status?.resources || []).find(r => {
            const provision_data = r.state?.spec?.vars?.provision_data;
            if (provision_data?.osp_cluster_api || provision_data?.openstack_auth_url) {
              return true;
            } else {
              return false;
            }
          }) ? (
            <Tab eventKey="console" title={<TabTitleText>Console</TabTitleText>}>
              { activeTabKey == 'console' ? <OpenStackConsole resourceClaim={resourceClaim}/> : null }
            </Tab>
          ) : null }
          { Object.keys(users).length > 0 ? (
            <Tab eventKey="users" title={<TabTitleText>Users</TabTitleText>}>
              { Object.entries(users).map(([userName, userData]: any) => {
                const userLabUrl = labUserInterfaceUrls[userName] || userData.bookbag_url;
                const userDataEntries = Object.entries(userData).filter(([key, value]) => !['bookbag_url', 'msg'].includes(key));
                const userMessages = userData.msg;
                return (
                  <React.Fragment key={userName}>
                    <h2 className="rhpds-user-name-heading">{userName}</h2>
                    <DescriptionList isHorizontal>
                    { userLabUrl ? (
                      <DescriptionListGroup>
                        <DescriptionListTerm>Lab URL</DescriptionListTerm>
                        <DescriptionListDescription>
                          <a href={userLabUrl}>{userLabUrl}</a>
                        </DescriptionListDescription>
                      </DescriptionListGroup>
                    ) : null }
                    { userMessages ? (
                      <DescriptionListGroup>
                        <DescriptionListTerm>User Messages</DescriptionListTerm>
                        <DescriptionListDescription>
                          <div dangerouslySetInnerHTML={{ __html: renderContent(userMessages.replaceAll(/^\s+|\s+$/g, '').replaceAll(/([^\n])\n(?!\n)/g, "$1 +\n")) }}/>
                        </DescriptionListDescription>
                      </DescriptionListGroup>
                    ) : null }
                    { userDataEntries ? (
                      <DescriptionListGroup>
                        <DescriptionListTerm>User Data</DescriptionListTerm>
                        <DescriptionListDescription>
                          <DescriptionList isHorizontal className="rhpds-user-data">
                            {userDataEntries.map(([key, value]) => (
                              <DescriptionListGroup key={key}>
                                <DescriptionListTerm>{key}</DescriptionListTerm>
                                <DescriptionListDescription>
                                  { typeof value === 'string' ? (value.startsWith('https://') ? <a href={value}><code>{value}</code></a> : <code>{value}</code>) : <code>{JSON.stringify(value)}</code> }
                                </DescriptionListDescription>
                              </DescriptionListGroup>
                            ))}
                          </DescriptionList>
                        </DescriptionListDescription>
                      </DescriptionListGroup>
                    ) : null }
                    </DescriptionList>
                  </React.Fragment>
                )
              }) }
=======
                      ) : null }
                      { userMessages ? (
                        <DescriptionListGroup>
                          <DescriptionListTerm>User Messages</DescriptionListTerm>
                          <DescriptionListDescription>
                            <div dangerouslySetInnerHTML={{ __html: renderContent(userMessages.replaceAll(/^\s+|\s+$/g, '').replaceAll(/([^\n])\n(?!\n)/g, "$1 +\n")) }}/>
                          </DescriptionListDescription>
                        </DescriptionListGroup>
                      ) : null }
                      { userDataEntries ? (
                        <DescriptionListGroup>
                          <DescriptionListTerm>User Data</DescriptionListTerm>
                          <DescriptionListDescription>
                            <DescriptionList isHorizontal className="rhpds-user-data">
                              {userDataEntries.map(([key, value]) => (
                                <DescriptionListGroup key={key}>
                                  <DescriptionListTerm>{key}</DescriptionListTerm>
                                  <DescriptionListDescription>
                                    { typeof value === 'string' ? (value.startsWith('https://') ? <a href={value}><code>{value}</code></a> : <code>{value}</code>) : <code>{JSON.stringify(value)}</code> }
                                  </DescriptionListDescription>
                                </DescriptionListGroup>
                              ))}
                            </DescriptionList>
                          </DescriptionListDescription>
                        </DescriptionListGroup>
                      ) : null }
                      </DescriptionList>
                    </React.Fragment>
                  )
                }) }
              </Tab>
            ) : null }
            <Tab eventKey="yaml" title={<TabTitleText>YAML</TabTitleText>}>
              <Editor
                theme="vs-dark"
                value={yaml.dump(prunedResourceClaim)}
                height="500px"
                language="yaml"
              />
>>>>>>> 74b5ce19
            </Tab>
          </Tabs>
        </PageSection>
      ) }
    </>);
  } else {
    return (<>
      <ServicesNamespaceSelector
        current={serviceNamespaceName}
        namespaces={serviceNamespaces}
        onSelect={(ns?: string) => history.push(ns ? `/services/ns/${ns}` : "/services")}
      />
      <PageSection variant={PageSectionVariants.default}>
        { resourceClaims ? (
          <EmptyState>
            <EmptyStateIcon icon={QuestionCircleIcon} />
            <Title headingLevel="h4" size="lg">Service Not Found</Title>
          </EmptyState>
        ) : (
          <EmptyState>
            <EmptyStateIcon icon={LoadingIcon} />
          </EmptyState>
        ) }
      </PageSection>
    </>);
  }
}

export { ServicesItem };<|MERGE_RESOLUTION|>--- conflicted
+++ resolved
@@ -480,134 +480,6 @@
                             <a href={userLabUrl}>{userLabUrl}</a>
                           </DescriptionListDescription>
                         </DescriptionListGroup>
-<<<<<<< HEAD
-                        { externalPlatformUrl ? null :
-                          (startDate && Number(startDate) > Date.now()) ? (
-                          <DescriptionListGroup>
-                            <DescriptionListTerm>Scheduled Start</DescriptionListTerm>
-                            <DescriptionListDescription>
-                              <LocalTimestamp timestamp={startTimestamp}/> (
-                              <TimeInterval to={startTimestamp}/>)
-                            </DescriptionListDescription>
-                          </DescriptionListGroup>
-                        ) : (stopDate && Number(stopDate) > Date.now()) ? (
-                          <DescriptionListGroup>
-                            <DescriptionListTerm>Scheduled Stop</DescriptionListTerm>
-                            <DescriptionListDescription>
-                              <Button variant="plain"
-                                onClick={() => {setScheduleActionKind("stop"); setOpenModal("scheduleAction")}}
-                              >
-                                <LocalTimestamp timestamp={stopTimestamp}/> (<TimeInterval to={stopTimestamp}/>) <PencilAltIcon className="edit"/>
-                              </Button>
-                            </DescriptionListDescription>
-                          </DescriptionListGroup>
-                        ) : currentState !== 'stopped' ? (
-                          <DescriptionListGroup>
-                            <DescriptionListTerm>Scheduled Stop</DescriptionListTerm>
-                            <DescriptionListDescription>Now</DescriptionListDescription>
-                          </DescriptionListGroup>
-                        ) : (
-                          <DescriptionListGroup>
-                            <DescriptionListTerm>Scheduled Stop</DescriptionListTerm>
-                            <DescriptionListDescription>-</DescriptionListDescription>
-                          </DescriptionListGroup>
-                        )}
-                      </React.Fragment>
-                    ) : null }
-                    { provisionMessages ? (
-                      <DescriptionListGroup>
-                        <DescriptionListTerm>Provision Messages</DescriptionListTerm>
-                        <DescriptionListDescription>
-                          <div
-                            dangerouslySetInnerHTML={{ __html: renderContent(
-                              (typeof provisionMessages === 'string' ? provisionMessages : provisionMessages.join("\n")).replaceAll(/^\s+|\s+$/g, '').replaceAll(/([^\n])\n(?!\n)/g, "$1 +\n")
-                            ) }}
-                          />
-                        </DescriptionListDescription>
-                      </DescriptionListGroup>
-                    ) : null }
-                    { (provisionDataEntries && provisionDataEntries.length > 0) ? (
-                      <DescriptionListGroup>
-                        <DescriptionListTerm>Provision Data</DescriptionListTerm>
-                        <DescriptionListDescription>
-                          <DescriptionList isHorizontal className="rhpds-user-data">
-                            {provisionDataEntries.sort((a, b) => a[0].localeCompare(b[0])).map(([key, value]) => (
-                              <DescriptionListGroup key={key}>
-                                <DescriptionListTerm>{key}</DescriptionListTerm>
-                                <DescriptionListDescription>
-                                  { typeof value === 'string' ? (value.startsWith('https://') ? <a href={value}><code>{value}</code></a> : <code>{value}</code>) : <code>{JSON.stringify(value)}</code> }
-                                </DescriptionListDescription>
-                              </DescriptionListGroup>
-                            ))}
-                          </DescriptionList>
-                        </DescriptionListDescription>
-                      </DescriptionListGroup>
-                    ) : null }
-                  </DescriptionList>
-                </div>
-              );
-            })}
-          </Tab>
-          { (resourceClaim.status?.resources || []).find(r => {
-            const provision_data = r.state?.spec?.vars?.provision_data;
-            if (provision_data?.osp_cluster_api || provision_data?.openstack_auth_url) {
-              return true;
-            } else {
-              return false;
-            }
-          }) ? (
-            <Tab eventKey="console" title={<TabTitleText>Console</TabTitleText>}>
-              { activeTabKey == 'console' ? <OpenStackConsole resourceClaim={resourceClaim}/> : null }
-            </Tab>
-          ) : null }
-          { Object.keys(users).length > 0 ? (
-            <Tab eventKey="users" title={<TabTitleText>Users</TabTitleText>}>
-              { Object.entries(users).map(([userName, userData]: any) => {
-                const userLabUrl = labUserInterfaceUrls[userName] || userData.bookbag_url;
-                const userDataEntries = Object.entries(userData).filter(([key, value]) => !['bookbag_url', 'msg'].includes(key));
-                const userMessages = userData.msg;
-                return (
-                  <React.Fragment key={userName}>
-                    <h2 className="rhpds-user-name-heading">{userName}</h2>
-                    <DescriptionList isHorizontal>
-                    { userLabUrl ? (
-                      <DescriptionListGroup>
-                        <DescriptionListTerm>Lab URL</DescriptionListTerm>
-                        <DescriptionListDescription>
-                          <a href={userLabUrl}>{userLabUrl}</a>
-                        </DescriptionListDescription>
-                      </DescriptionListGroup>
-                    ) : null }
-                    { userMessages ? (
-                      <DescriptionListGroup>
-                        <DescriptionListTerm>User Messages</DescriptionListTerm>
-                        <DescriptionListDescription>
-                          <div dangerouslySetInnerHTML={{ __html: renderContent(userMessages.replaceAll(/^\s+|\s+$/g, '').replaceAll(/([^\n])\n(?!\n)/g, "$1 +\n")) }}/>
-                        </DescriptionListDescription>
-                      </DescriptionListGroup>
-                    ) : null }
-                    { userDataEntries ? (
-                      <DescriptionListGroup>
-                        <DescriptionListTerm>User Data</DescriptionListTerm>
-                        <DescriptionListDescription>
-                          <DescriptionList isHorizontal className="rhpds-user-data">
-                            {userDataEntries.map(([key, value]) => (
-                              <DescriptionListGroup key={key}>
-                                <DescriptionListTerm>{key}</DescriptionListTerm>
-                                <DescriptionListDescription>
-                                  { typeof value === 'string' ? (value.startsWith('https://') ? <a href={value}><code>{value}</code></a> : <code>{value}</code>) : <code>{JSON.stringify(value)}</code> }
-                                </DescriptionListDescription>
-                              </DescriptionListGroup>
-                            ))}
-                          </DescriptionList>
-                        </DescriptionListDescription>
-                      </DescriptionListGroup>
-                    ) : null }
-                    </DescriptionList>
-                  </React.Fragment>
-                )
-              }) }
-=======
                       ) : null }
                       { userMessages ? (
                         <DescriptionListGroup>
@@ -647,7 +519,6 @@
                 height="500px"
                 language="yaml"
               />
->>>>>>> 74b5ce19
             </Tab>
           </Tabs>
         </PageSection>
