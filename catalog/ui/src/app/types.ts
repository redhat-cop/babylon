export interface AnarchyAction extends K8sObject {
  spec: any;
  status?: any;
}

export interface AnarchyActionList {
  items: AnarchyAction[];
  metadata: K8sObjectListMeta;
}

export interface AnarchyGovernor extends K8sObject {
  spec: any;
  status?: any;
}

export interface AnarchyGovernorList {
  items: AnarchyGovernor[];
  metadata: K8sObjectListMeta;
}

export interface AnarchyRun extends K8sObject {
  spec: any;
  status?: any;
}

export interface AnarchyRunList {
  items: AnarchyRun[];
  metadata: K8sObjectListMeta;
}

export interface AnarchyRunner extends K8sObject {
  spec: any;
  status?: any;
}

export interface AnarchyRunnerList {
  items: AnarchyRunner[];
  metadata: K8sObjectListMeta;
}

export interface AnarchySubject extends K8sObject {
  spec: AnarchySubjectSpec;
  status?: AnarchySubjectStatus;
  data?: any;
}

export interface AnarchySubjectSpecActionSchedule {
  default_runtime?: string;
  maximum_runtime?: string;
  start?: string;
  stop?: string;
}
export interface AnarchySubjectSpec {
  governor?: string;
  varSecrets?: VarSecret[];
  vars?: {
    action_schedule?: AnarchySubjectSpecActionSchedule;
    current_state: string;
    desired_state: string;
    provision_data?: any;
    status_messages?: string[];
    status_data?: any;
    job_vars?: {
      guid: string;
      uuid: string;
    };
    healthy?: boolean;
  };
}

export interface VarSecret {
  name: string;
  namespace?: string;
  var?: string;
}

export interface AnarchySubjectList {
  items: AnarchySubject[];
  metadata: K8sObjectListMeta;
}

export type AnarchySubjectSupportedActions = {
  start?: unknown;
  stop?: unknown;
  status?: unknown;
  destroy?: unknown;
  provision?: unknown;
};
export interface AnarchySubjectStatus {
  towerJobs?: { [jobName: string]: AnarchySubjectStatusTowerJob };
  supportedActions?: AnarchySubjectSupportedActions;
  diffBase?: string;
  pendingActions?: unknown[];
  runs?: unknown;
}

export interface AnarchySubjectStatusTowerJob {
  towerJobURL?: string;
  completeTimestamp?: string;
}

export interface CatalogItem extends K8sObject {
  spec: CatalogItemSpec;
  status?: {
    rating?: number;
    provisionHistory?: { result?: string }[];
  };
}

export interface CatalogItemList {
  items: CatalogItem[];
  metadata: K8sObjectListMeta;
}

export type AccessControl = {
  denyGroups: string[];
  allowGroups: string[];
  viewOnlyGroups: string[];
};
export interface CatalogItemSpec {
  accessControl?: AccessControl;
  bookbag?: any;
  messageTemplates?: any;
  multiuser?: boolean;
  parameters?: CatalogItemSpecParameter[];
  provisionTimeEstimate?: string;
  resources?: any[];
  termsOfService?: string;
  userData?: any;
  lifespan?: CatalogItemSpecLifespan;
  runtime?: CatalogItemSpecRuntime;
}

export interface CatalogItemSpecParameter {
  annotation?: string;
  description?: string;
  formLabel?: string;
  formGroup?: string;
  formDisableCondition?: string;
  formHideCondition?: string;
  formRequireCondition?: string;
  name: string;
  openAPIV3Schema?: any;
  required?: boolean;
  resourceIndexes?: (number | '@')[];
  validation?: string;
  value?: string;
  variable?: string;
}

export interface CatalogNamespace {
  description: string;
  displayName: string;
  name: string;
}

export interface JSONPatch extends Array<JSONPatchOperation> {}
export interface JSONPatchOperation {
  op: 'add' | 'copy' | 'remove' | 'replace' | 'test';
  from?: string;
  path: string;
  value?: any;
}

export interface K8sObject {
  apiVersion: string;
  kind: string;
  metadata: K8sObjectMeta;
}

export interface K8sObjectList {
  items: K8sObject[];
  metadata: K8sObjectListMeta;
}

export interface K8sObjectListMeta {
  continue?: string;
}

export interface K8sObjectMeta {
  annotations?: object;
  creationTimestamp?: string;
  deletionTimestamp?: string;
  finalizers?: string[];
  labels?: object;
  name: string;
  namespace?: string;
  ownerReferences?: K8sOwnerReference[];
  resourceVersion?: string;
  uid?: string;
}

export interface K8sObjectReference {
  apiVersion: string;
  kind: string;
  name: string;
  namespace: string;
  uid?: string;
}

export interface K8sOwnerReference {
  apiVersion: string;
  controller?: boolean;
  kind: string;
  name: string;
  uid: string;
}

export interface Namespace extends K8sObject {}

export interface UserNamespace {
  displayName: string;
  name: string;
  requester: string;
  workshopProvisionAccess: boolean;
}
export interface NamespaceList {
  items: Namespace[];
  metadata: K8sObjectListMeta;
}

export interface ResourceHandleResource {
  name: string;
  provider: K8sObjectReference;
  state: AnarchySubject;
}
export interface ResourceClaim extends K8sObject {
  spec: ResourceClaimSpec;
  status?: {
    lifespan: ResourceClaimStatusLifespan;
    resourceHandle: K8sObjectReference;
    resources: ResourceHandleResource[];
  };
}

export interface ResourceClaimList {
  items: ResourceClaim[];
  metadata: K8sObjectListMeta;
}

export interface ResourceClaimSpec {
  lifespan?: ResourceClaimSpecLifespan;
  resources: ResourceClaimSpecResource[];
}

export interface ResourceClaimSpecLifespan {
  end?: string;
  start?: string;
}

export interface ResourceClaimSpecResource {
  name?: string;
  provider?: K8sObjectReference;
  template: any;
}

export interface ResourceHandle extends K8sObject {
  spec: ResourceHandleSpec;
}

export interface ResourceHandleList {
  items: ResourceHandle[];
  metadata: K8sObjectListMeta;
}

export interface ResourceHandleSpec {
  lifespan?: ResourceHandleSpecLifespan;
  resourceClaim?: K8sObjectReference;
  resourcePool?: K8sObjectReference;
  resources: ResourceHandleSpecResource[];
}

export interface ResourceHandleSpecLifespan {
  default: string;
  end: string;
  maximum: string;
  relativeMaximum: string;
}

export interface ResourceHandleSpecResource {
  name?: string;
  provider: K8sObjectReference;
  reference?: K8sObjectReference;
  template?: any;
}

export interface ResourcePool extends K8sObject {
  spec: ResourcePoolSpec;
}

export interface ResourcePoolList {
  metadata: K8sObjectListMeta;
  items: ResourcePool[];
}

export interface ResourcePoolSpec {
  lifespan?: ResourcePoolSpecLifespan;
  minAvailable: number;
  resources: ResourcePoolSpecResource[];
}

export interface ResourcePoolSpecLifespan {
  default: string;
  maximum: string;
  relativeMaximum: string;
  unclaimed: string;
}

export interface ResourcePoolSpecResource {
  name?: string;
  provider: K8sObjectReference;
  template?: any;
}

export interface ResourceProvider extends K8sObject {
  spec: ResourceProviderSpec;
}

export interface ResourceProviderList {
  items: ResourceProvider[];
  metadata: K8sObjectListMeta;
}

export interface ResourceProviderSpec {
  default?: any;
  lifespan?: ResourceProviderSpecLifespan;
  matchIgnore?: string[];
  override?: any;
  resourceRequiresClaim?: boolean;
  template?: ResourceProviderSpecTemplate;
  updateFilters?: ResourceProviderSpecUpdateFilter[];
  validation?: ResourceProviderSpecValidation;
}

export interface ResourceProviderSpecLifespan {
  default: string;
  maximum: string;
  relativeMaximum: string;
  end?: string;
  start?: string;
}

export type ResourceClaimStatusLifespan = ResourceProviderSpecLifespan;

export type CatalogItemSpecLifespan = ResourceProviderSpecLifespan;

export type CatalogItemSpecRuntime = {
  default: string;
  maximum: string;
};
<<<<<<< HEAD
=======

>>>>>>> 275acd46
export interface ResourceProviderSpecTemplate {
  enable?: boolean;
}

export interface ResourceProviderSpecUpdateFilter {
  allowedOps?: string[];
  pathMatch: string;
}

export interface ResourceProviderSpecValidation {
  openAPIV3Schema?: any;
}

export interface ServiceNamespace {
  displayName: string;
  name: string;
}

export interface User extends K8sObject {}

export interface UserList {
  items: User[];
  metadata: K8sObjectListMeta;
}

export interface Workshop extends K8sObject {
  spec: WorkshopSpec;
  status?: any;
}

export interface WorkshopList {
  items: Workshop[];
  metadata: K8sObjectListMeta;
}

export interface WorkshopProvision extends K8sObject {
  spec: WorkshopProvisionSpec;
  status?: any;
}

export interface WorkshopProvisionList {
  items: WorkshopProvision[];
  metadata: K8sObjectListMeta;
}

export interface WorkshopProvisionSpec {
  catalogItem: {
    name: string;
    namespace: string;
  };
  concurrency: number;
  count: number;
  parameters: any;
  startDelay?: number;
  workshopName: string;
}

export interface WorkshopSpec {
  accessPassword?: string;
  description?: string;
  displayName?: string;
  multiuserServices?: boolean;
  openRegistration?: boolean;
  provisionDisabled?: boolean;
  userAssignments: WorkshopSpecUserAssignment[];
}

export interface WorkshopSpecUserAssignment {
  assignment?: {
    email: string;
  };
  data?: any;
  labUserInterface?: {
    data?: object;
    method?: string;
    url: string;
  };
  messages?: string;
  resourceClaimName?: string;
  userName?: string;
}

export type Session = {
  lifetime: number;
  token: string;
  impersonateUser: string;
  admin: boolean;
  consoleURL: string;
  groups: string[];
  roles: string[];
  interface: string;
  user: string;
  catalogNamespaces: CatalogNamespace[];
  serviceNamespaces: ServiceNamespace[];
  workshopNamespaces: ServiceNamespace[];
  userNamespace: UserNamespace;
};
export type CostTracker = {
  lastRequest: string;
  estimatedCost?: number;
  lastUpdate?: string;
};

export type Nullable<T> = T | null;

export type IAppRouteAccessControl = 'admin';
export type IAppRoute = {
  /* eslint-disable @typescript-eslint/no-explicit-any */
  component: React.LazyExoticComponent<React.FC<any>>;
  path: string;
  title: string;
  accessControl?: IAppRouteAccessControl;
};<|MERGE_RESOLUTION|>--- conflicted
+++ resolved
@@ -348,10 +348,7 @@
   default: string;
   maximum: string;
 };
-<<<<<<< HEAD
-=======
-
->>>>>>> 275acd46
+
 export interface ResourceProviderSpecTemplate {
   enable?: boolean;
 }
