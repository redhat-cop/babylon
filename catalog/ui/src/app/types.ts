--- conflicted
+++ resolved
@@ -127,12 +127,8 @@
   resources?: any[];
   termsOfService?: string;
   userData?: any;
-<<<<<<< HEAD
   lifespan?: CatalogItemSpecLifespan;
   runtime?: CatalogItemSpecRuntime;
-=======
-  lifespan?: ResourceProviderSpecLifespan;
->>>>>>> 2b466d30
 }
 
 export interface CatalogItemSpecParameter {
@@ -346,15 +342,13 @@
 
 export type ResourceClaimStatusLifespan = ResourceProviderSpecLifespan;
 
-<<<<<<< HEAD
 export type CatalogItemSpecLifespan = ResourceProviderSpecLifespan;
 
 export type CatalogItemSpecRuntime = {
   default: string;
   maximum: string;
 };
-=======
->>>>>>> 2b466d30
+
 export interface ResourceProviderSpecTemplate {
   enable?: boolean;
 }
