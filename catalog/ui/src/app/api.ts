import parseDuration from 'parse-duration';
import {
  AnarchyAction,
  AnarchyGovernor,
  AnarchySubject,
  AnarchyRun,
  CatalogItem,
  JSONPatch,
  K8sObject,
  K8sObjectList,
  ResourceClaim,
  ResourceHandle,
  ResourcePool,
  ResourceProvider,
  ServiceNamespace,
  Workshop,
  WorkshopProvision,
  UserList,
  Session,
  Nullable,
  ResourceType,
  WorkshopUserAssignment,
} from '@app/types';
import { store, selectImpersonationUser } from '@app/store';
import {
  checkAccessControl,
  displayName,
  recursiveAssign,
  BABYLON_DOMAIN,
  DEMO_DOMAIN,
  getCostTracker,
  compareStringDates,
  canExecuteAction,
  generateRandom5CharsSuffix,
} from '@app/util';

declare const window: Window &
  typeof globalThis & {
    sessionPromiseInstance?: Promise<Session>;
  };

type CreateServiceRequestOptScheduleStart = {
  date: Date;
};
interface CreateServiceRequestOptScheduleStartLifespan extends CreateServiceRequestOptScheduleStart {
  type: 'lifespan';
}
interface CreateServiceRequestOptScheduleStartResource extends CreateServiceRequestOptScheduleStart {
  type: 'resource';
  autoStop: Date;
}
type CreateServiceRequestOpt = {
  catalogItem: CatalogItem;
  catalogNamespaceName: string;
  serviceNamespace: ServiceNamespace;
  groups: string[];
  isAdmin: boolean;
  parameterValues?: CreateServiceRequestParameterValues;
  usePoolIfAvailable: boolean;
  stopDate?: Date;
  endDate: Date;
  start?: CreateServiceRequestOptScheduleStartLifespan | CreateServiceRequestOptScheduleStartResource;
  useAutoDetach: boolean;
};

type CreateWorkshopPovisionOpt = {
  catalogItem: CatalogItem;
  concurrency: number;
  count: number;
  parameters: any;
  startDelay: number;
  workshop: Workshop;
  useAutoDetach: boolean;
};

export type CreateServiceRequestParameterValues = {
  [name: string]: boolean | number | string;
};

type K8sObjectListCommonOpt = {
  continue?: string;
  disableImpersonation?: boolean;
  labelSelector?: string;
  limit?: number;
  namespace?: string;
};

interface K8sObjectListOpt extends K8sObjectListCommonOpt {
  apiVersion: string;
  plural: string;
}

export async function apiFetch(path: string, opt?: object): Promise<Response> {
  const session = await getApiSession();

  const options = opt ? JSON.parse(JSON.stringify(opt)) : {};
  options.method = options.method || 'GET';
  options.headers = options.headers || {};
  options.body = options.body || null;
  options.headers['Authentication'] = `Bearer ${session?.token}`;

  if (!options.disableImpersonation) {
    const impersonateUser = selectImpersonationUser(store.getState());
    if (impersonateUser) {
      options.headers['Impersonate-User'] = impersonateUser;
    }
  }

  let resp = await window.fetch(path, options);
  if (resp.status >= 400 && resp.status < 600) {
    if (resp.status === 401) {
      // Retry with a refreshed session
      const session = await getApiSession(true);
      options.headers['Authentication'] = `Bearer ${session.token}`;
      resp = await window.fetch(path, options);
      if (resp.status >= 400 && resp.status < 600) {
        throw resp;
      }
    } else {
      throw resp;
    }
  }

  return resp;
}

export async function publicFetcher(path: string, opt?: Record<string, unknown>) {
  const response = await window.fetch(path, opt);
  if (response.status >= 400 && response.status < 600) {
    throw response;
  }
  const contentType = response.headers.get('Content-Type');
  if (contentType?.includes('text/') || contentType?.includes('application/octet-stream')) return response.text();
  return response.json();
}

export async function fetcher(path: string, opt?: Record<string, unknown>) {
  const response = await apiFetch(path, opt);
  const contentType = response.headers.get('Content-Type');
  if (contentType?.includes('text/') || contentType?.includes('application/octet-stream')) return response.text();
  return response.json();
}

export async function fetcherItemsInAllPages(pathFn: (continueId: string) => string, opts?: Record<string, unknown>) {
  const items = [];
  let continueId: Nullable<string> = null;
  while (continueId || continueId === null) {
    const res: { metadata: { continue: string }; items: unknown[] } = await fetcher(pathFn(continueId), opts);
    continueId = res.metadata.continue || '';
    items.push(...res.items);
  }
  return items;
}

export async function assignWorkshopUser({
  resourceClaimName,
  userName,
  email,
  workshopUserAssignments,
}: {
  resourceClaimName: string;
  userName: string;
  email: string;
  workshopUserAssignments: WorkshopUserAssignment[];
}) {
  const userAssignmentIdx: number = workshopUserAssignments.findIndex(
    (item) => resourceClaimName === item.spec.resourceClaimName && userName === item.spec.userName,
  );
  const userAssignment = workshopUserAssignments[userAssignmentIdx];
  if (!userAssignment) {
    console.error(`Unable to assign, ${resourceClaimName} ${userName} not found.`);
    return workshopUserAssignments;
  } else if (userAssignment.spec.assignment?.email === email || (!userAssignment.spec.assignment?.email && !email)) {
    return workshopUserAssignments;
  }

  const jsonPatch: JSONPatch = [];
  if (resourceClaimName) {
    jsonPatch.push({
      op: 'test',
      path: `/spec/resourceClaimName`,
      value: resourceClaimName,
    });
  }
  if (userName) {
    jsonPatch.push({
      op: 'test',
      path: `/spec/userName`,
      value: userName,
    });
  }
  if (userAssignment.spec.assignment) {
    jsonPatch.push({
      op: 'test',
      path: `/spec/assignment/email`,
      value: userAssignment.spec.assignment.email,
    });
    if (email) {
      jsonPatch.push({
        op: 'replace',
        path: `/spec/assignment/email`,
        value: email,
      });
    } else {
      jsonPatch.push({
        op: 'remove',
        path: `/spec/assignment`,
      });
    }
  } else if (email) {
    jsonPatch.push({
      op: 'add',
      path: `/spec/assignment`,
      value: { email: email },
    });
  } else {
    return workshopUserAssignments;
  }

  const updatedWorkshopUserAssignment = await patchK8sObject<WorkshopUserAssignment>({
    name: userAssignment.metadata.name,
    namespace: userAssignment.metadata.namespace,
    jsonPatch: jsonPatch,
    apiVersion: `${BABYLON_DOMAIN}/v1`,
    plural: 'workshopuserassignments',
  });
  workshopUserAssignments[userAssignmentIdx] = updatedWorkshopUserAssignment;
  return workshopUserAssignments;
}

export function dateToApiString(date: Date) {
  return date.toISOString().split('.')[0] + 'Z';
}

export async function bulkAssignWorkshopUsers({
  emails,
  workshopUserAssignments,
}: {
  emails: string[];
  workshopUserAssignments: WorkshopUserAssignment[];
}): Promise<{ unassignedEmails: string[]; workshopUserAssignments: WorkshopUserAssignment[] }> {
  if (!workshopUserAssignments) {
    return {
      unassignedEmails: emails,
      workshopUserAssignments: [],
    };
  }

  const userAssignments: WorkshopUserAssignment[] = [];
  const updatedUserAssignments: WorkshopUserAssignment[] = [];
  const unassignedEmails: string[] = [];
  for (const email of emails) {
    const userAssignment = workshopUserAssignments.find((item) => item.spec.assignment?.email === email);
    if (userAssignment) {
      userAssignments.push(userAssignment);
    } else {
      unassignedEmails.push(email);
    }
  }
  for (const userAssignment of workshopUserAssignments) {
    if (!userAssignment.spec.assignment) {
      userAssignment.spec.assignment = {
        email: unassignedEmails.shift(),
      };
      userAssignments.push(userAssignment);
    }
    if (unassignedEmails.length === 0) {
      break;
    }
  }
  for (const userAssignment of userAssignments) {
    await updateK8sObject<WorkshopUserAssignment>(userAssignment);
  }
  return {
    unassignedEmails: unassignedEmails,
    workshopUserAssignments: updatedUserAssignments,
  };
}

export async function checkSalesforceId(
  id: string,
  debouncedApiFetch: (path: string) => Promise<unknown>,
  sales_type?: string,
): Promise<{ valid: boolean; message: string }> {
  const defaultMessage = 'A valid Salesforce ID is required for the selected activity / purpose';
  if (!id) {
    return { valid: false, message: defaultMessage };
  }
  try {
    await debouncedApiFetch(`/api/salesforce/${id}?${sales_type ? `sales_type=${sales_type}` : ''}`);
  } catch (errorResponse: any) {
    try {
      const error = await errorResponse.json();
      return { valid: false, message: error?.message || defaultMessage };
    } catch (_) {
      return { valid: false, message: defaultMessage };
    }
  }
  return { valid: true, message: '' };
}

async function createK8sObject<Type extends K8sObject>(definition: Type): Promise<Type> {
  const apiVersion = definition.apiVersion;
  const namespace = definition.metadata.namespace;
  const plural = definition.kind.toLowerCase() + 's';

  const path = namespace ? `/apis/${apiVersion}/namespaces/${namespace}/${plural}` : `/apis/${apiVersion}/${plural}`;

  const resp = await apiFetch(path, {
    body: JSON.stringify(definition),
    headers: {
      'Content-Type': 'application/json',
    },
    method: 'POST',
  });
  return await resp.json();
}

async function createResourceClaim(definition: ResourceClaim) {
  return await createK8sObject<ResourceClaim>(definition);
}

export async function createResourcePool(definition: ResourcePool) {
  return await createK8sObject<ResourcePool>(definition);
}

export async function createServiceRequest({
  catalogItem,
  catalogNamespaceName,
  groups,
  isAdmin,
  parameterValues,
  serviceNamespace,
  start,
  stopDate,
  endDate,
  usePoolIfAvailable,
  useAutoDetach,
}: CreateServiceRequestOpt): Promise<ResourceClaim> {
  const baseUrl = window.location.href.replace(/^([^/]+\/\/[^/]+)\/.*/, '$1');
  const session = await getApiSession();
  const access = checkAccessControl(catalogItem.spec.accessControl, groups, isAdmin);
  const suffix = generateRandom5CharsSuffix();
  const requestResourceClaim: ResourceClaim = {
    apiVersion: 'poolboy.gpte.redhat.com/v1',
    kind: 'ResourceClaim',
    metadata: {
      annotations: {
        [`${BABYLON_DOMAIN}/catalogDisplayName`]: catalogNamespaceName || catalogItem.metadata.namespace,
        [`${BABYLON_DOMAIN}/catalogItemDisplayName`]: displayName(catalogItem),
        [`${BABYLON_DOMAIN}/requester`]: session.user,
        [`${BABYLON_DOMAIN}/category`]: catalogItem.spec.category,
        [`${BABYLON_DOMAIN}/url`]: `${baseUrl}/services/${serviceNamespace.name}/${catalogItem.metadata.name}-${suffix}`,
        ...(usePoolIfAvailable === false ? { ['poolboy.gpte.redhat.com/resource-pool-name']: 'disable' } : {}),
        ...(catalogItem.spec.userData
          ? { [`${BABYLON_DOMAIN}/userData`]: JSON.stringify(catalogItem.spec.userData) }
          : {}),
        ...(catalogItem.spec.messageTemplates?.info
          ? { [`${DEMO_DOMAIN}/info-message-template`]: JSON.stringify(catalogItem.spec.messageTemplates.info) }
          : {}),
      },
      labels: {
        [`${BABYLON_DOMAIN}/catalogItemName`]: catalogItem.metadata.name,
        [`${BABYLON_DOMAIN}/catalogItemNamespace`]: catalogItem.metadata.namespace,
        ...(catalogItem.metadata.labels?.['gpte.redhat.com/asset-uuid']
          ? { 'gpte.redhat.com/asset-uuid': catalogItem.metadata.labels['gpte.redhat.com/asset-uuid'] }
          : {}),
        ...(catalogItem.spec.bookbag ? { [`${BABYLON_DOMAIN}/labUserInterface`]: 'bookbag' } : {}),
      },
      name: `${catalogItem.metadata.name}-${suffix}`,
      namespace: serviceNamespace.name,
    },
    spec: {
      provider: {
        name: catalogItem.metadata.name,
        parameterValues: {
          purpose: parameterValues.purpose as string,
          ...(start ? { start_timestamp: dateToApiString(start.date) } : {}),
          ...(start && start.type === 'resource' && start.autoStop
            ? { stop_timestamp: dateToApiString(start.autoStop) }
            : stopDate
            ? { stop_timestamp: dateToApiString(stopDate) }
            : {}),
        },
      },
      lifespan: {
        ...(start && start.type === 'lifespan' ? { start: dateToApiString(start.date) } : {}),
        end: dateToApiString(endDate),
      },
      ...(useAutoDetach
        ? {
            autoDetach: {
              when: `status.resources | json_query("[?state.spec.vars.current_state == 'provision-failed']") | length != 0`,
            },
          }
        : {}),
    },
  };

  if (access !== 'allow') {
    return null;
  }
  // Once created the ResourceClaim is completely independent of the catalog item.
  // This allows the catalog item to be changed or removed without impacting provisioned
  // services. All relevant configuration from the CatalogItem needs to be copied into
  // the ResourceClaim.

  // Add display name annotations for components
  for (const [key, value] of Object.entries(catalogItem.metadata.annotations || {})) {
    if (key.startsWith(`${BABYLON_DOMAIN}/displayNameComponent`)) {
      requestResourceClaim.spec.provider.parameterValues[key] = value;
    }
  }

  // Copy all parameter values into the ResourceClaim
  for (const parameter of catalogItem.spec.parameters || []) {
    // passed parameter value or default
    const value: boolean | number | string =
      parameterValues?.[parameter.name] !== undefined
        ? parameterValues[parameter.name]
        : parameter.openAPIV3Schema?.default !== undefined
        ? parameter.openAPIV3Schema.default
        : parameter.value;

    // Set annotation for parameter
    if (parameter.name && value !== undefined) {
      requestResourceClaim.spec.provider.parameterValues[parameter.name] = value;
    }
  }

<<<<<<< HEAD
    // Copy all parameter values into the ResourceClaim
    for (const parameter of catalogItem.spec.parameters || []) {
      // passed parameter value or default
      const value: boolean | number | string =
        parameterValues?.[parameter.name] !== undefined
          ? parameterValues[parameter.name]
          : parameter.openAPIV3Schema?.default !== undefined
            ? parameter.openAPIV3Schema.default
            : parameter.value;

      // Set annotation for parameter
      if (parameter.annotation && value !== undefined && parameter.name !== 'purpose') {
        requestResourceClaim.metadata.annotations[parameter.annotation] = String(value);
      }

      if (parameter.name === 'purpose') {
        // Purpose & SFDC
        const annotationDomain = parameter.annotation.split('/')[0];
        if (parameterValues.purpose) {
          requestResourceClaim.metadata.annotations[`${annotationDomain}/purpose`] = parameterValues.purpose as string;
        }
        if (parameterValues.purpose_activity) {
          requestResourceClaim.metadata.annotations[`${annotationDomain}/purpose-activity`] =
            parameterValues.purpose_activity as string;
        }
        if (parameterValues.purpose_explanation) {
          requestResourceClaim.metadata.annotations[`${annotationDomain}/purpose-explanation`] =
            parameterValues.purpose_explanation as string;
        }
        if (parameterValues.salesforce_id) {
          requestResourceClaim.metadata.annotations[`${annotationDomain}/salesforce-id`] =
            parameterValues.salesforce_id as string;
        }
        if (parameterValues.sales_type) {
          requestResourceClaim.metadata.annotations[`${annotationDomain}/sales-type`] =
            parameterValues.sales_type as string;
        }
      }

      // Job variable name is either explicitly set or defaults to the parameter name unless an annotation is given.
      const jobVarName: string = parameter.variable || (parameter.annotation ? null : parameter.name);
      if (!jobVarName) {
        continue;
      }

      // Determine to which resources in the resource claim the parameters apply
      const resourceIndexes: number[] = parameter.resourceIndexes
        ? parameter.resourceIndexes.map((i) => (i === '@' ? requestResourceClaim.spec.resources.length - 1 : i))
        : [requestResourceClaim.spec.resources.length - 1];

      for (const resourceIndex in requestResourceClaim.spec.resources) {
        // Skip this resource if resource index does not match
        if (!resourceIndexes.includes(parseInt(resourceIndex))) {
          continue;
        }

        const resource = requestResourceClaim.spec.resources[resourceIndex];
        recursiveAssign(resource, { template: { spec: { vars: { job_vars: { [jobVarName]: value } } } } });
      }
    }
  } else {
    // No direct access to catalog item. Create the service-request to record
    // the user interest in the catalog item.
    requestResourceClaim.spec.resources[0] = {
      provider: {
        apiVersion: 'poolboy.gpte.redhat.com/v1',
        kind: 'ResourceProvider',
        name: 'babylon-service-request-configmap',
        namespace: 'poolboy',
      },
      template: {
        data: {
          catalogItemName: catalogItem.metadata.name,
          catalogItemNamespace: catalogItem.metadata.namespace,
          parameters: JSON.stringify(parameterValues),
        },
        metadata: {
          labels: {
            [`${BABYLON_DOMAIN}/catalogItem`]: catalogItem.metadata.name,
          },
        },
      },
    };
=======
  // Purpose & SFDC
  if (parameterValues.purpose) {
    requestResourceClaim.metadata.annotations[`${DEMO_DOMAIN}/purpose`] = parameterValues.purpose as string;
  }
  if (parameterValues.purpose_activity) {
    requestResourceClaim.metadata.annotations[`${DEMO_DOMAIN}/purpose-activity`] =
      parameterValues.purpose_activity as string;
  }
  if (parameterValues.purpose_explanation) {
    requestResourceClaim.metadata.annotations[`${DEMO_DOMAIN}/purpose-explanation`] =
      parameterValues.purpose_explanation as string;
  }
  if (parameterValues.salesforce_id) {
    requestResourceClaim.metadata.annotations[`${DEMO_DOMAIN}/salesforce-id`] = parameterValues.salesforce_id as string;
>>>>>>> 9903a97f
  }

  while (true) {
    try {
      const resourceClaim = await createResourceClaim(requestResourceClaim);
      return resourceClaim;
    } catch (error: any) {
      if (error.status === 409) {
        const suffix = generateRandom5CharsSuffix();
        requestResourceClaim.metadata.name = `${catalogItem.metadata.name}-${suffix}`;
        requestResourceClaim.metadata.annotations[`${BABYLON_DOMAIN}/url`] =
          `${baseUrl}/services/${serviceNamespace.name}/${catalogItem.metadata.name}-${suffix}`;
      } else {
        throw error;
      }
    }
  }
}

export async function createWorkshop({
  accessPassword,
  catalogItem,
  description,
  displayName,
  openRegistration,
  serviceNamespace,
  stopDate,
  endDate,
  startDate,
  userEmail,
}: {
  accessPassword?: string;
  catalogItem: CatalogItem;
  description?: string;
  displayName?: string;
  openRegistration: boolean;
  serviceNamespace: ServiceNamespace;
  endDate?: Date;
  stopDate?: Date;
  startDate?: Date;
  userEmail: string;
}): Promise<Workshop> {
  const definition: Workshop = {
    apiVersion: `${BABYLON_DOMAIN}/v1`,
    kind: 'Workshop',
    metadata: {
      name: catalogItem.metadata.name,
      namespace: serviceNamespace.name,
      labels: {
        [`${BABYLON_DOMAIN}/catalogItemName`]: catalogItem.metadata.name,
        [`${BABYLON_DOMAIN}/catalogItemNamespace`]: catalogItem.metadata.namespace,
        ...(catalogItem.metadata.labels?.['gpte.redhat.com/asset-uuid']
          ? { 'gpte.redhat.com/asset-uuid': catalogItem.metadata.labels['gpte.redhat.com/asset-uuid'] }
          : {}),
      },
      annotations: {
        [`${BABYLON_DOMAIN}/category`]: catalogItem.spec.category,
        ...(catalogItem.spec.multiuser && catalogItem.spec.messageTemplates?.user
          ? { [`${DEMO_DOMAIN}/user-message-template`]: JSON.stringify(catalogItem.spec.messageTemplates?.user) }
          : catalogItem.spec.messageTemplates?.info
            ? { [`${DEMO_DOMAIN}/info-message-template`]: JSON.stringify(catalogItem.spec.messageTemplates?.info) }
            : {}),
        [`${DEMO_DOMAIN}/scheduled`]: startDate ? 'true' : 'false',
        [`${DEMO_DOMAIN}/orderedBy`]: userEmail,
      },
    },
    spec: {
      multiuserServices: catalogItem.spec.multiuser,
      openRegistration: openRegistration,
      lifespan: {
        ...(startDate ? { start: dateToApiString(startDate) } : {}),
        ...(endDate ? { end: dateToApiString(endDate) } : {}),
      },
      actionSchedule: {
        ...(startDate ? { start: dateToApiString(startDate) } : {}),
        ...(stopDate ? { stop: dateToApiString(stopDate) } : {}),
      },
    },
  };
  if (accessPassword) {
    definition.spec.accessPassword = accessPassword;
  }
  if (description) {
    definition.spec.description = description;
  }
  if (displayName) {
    definition.spec.displayName = displayName;
  }

  let n = 0;
  while (true) {
    try {
      return await createK8sObject(definition);
    } catch (error: any) {
      if (error.status === 409) {
        n++;
        definition.metadata.name = `${catalogItem.metadata.name}-${n}`;
      } else {
        throw error;
      }
    }
  }
}

export async function createWorkshopForMultiuserService({
  accessPassword,
  description,
  displayName,
  openRegistration,
  resourceClaim,
}: {
  accessPassword?: string;
  description: string;
  displayName: string;
  openRegistration: boolean;
  resourceClaim: ResourceClaim;
}): Promise<{ resourceClaim: ResourceClaim; workshop: Workshop }> {
  const catalogItemName: string = resourceClaim.metadata.labels?.[`${BABYLON_DOMAIN}/catalogItemName`];
  const catalogItemNamespace: string = resourceClaim.metadata.labels?.[`${BABYLON_DOMAIN}/catalogItemNamespace`];
  const definition: Workshop = {
    apiVersion: `${BABYLON_DOMAIN}/v1`,
    kind: 'Workshop',
    metadata: {
      name: resourceClaim.metadata.name,
      namespace: resourceClaim.metadata.namespace,
      labels: {
        [`${BABYLON_DOMAIN}/catalogItemName`]: catalogItemName,
        [`${BABYLON_DOMAIN}/catalogItemNamespace`]: catalogItemNamespace,
      },
      annotations: {
        [`${BABYLON_DOMAIN}/category`]: resourceClaim.metadata.annotations?.[`${BABYLON_DOMAIN}/category`],
      },
      ownerReferences: [
        {
          apiVersion: 'poolboy.gpte.redhat.com/v1',
          controller: true,
          kind: 'ResourceClaim',
          name: resourceClaim.metadata.name,
          uid: resourceClaim.metadata.uid,
        },
      ],
    },
    spec: {
      multiuserServices: true,
      openRegistration: openRegistration,
      provisionDisabled: true,
    },
  };
  if (accessPassword) {
    definition.spec.accessPassword = accessPassword;
  }
  if (description) {
    definition.spec.description = description;
  }
  if (displayName) {
    definition.spec.displayName = displayName;
  }
  // Use GUID as workshop id
  if (resourceClaim.status?.resourceHandle) {
    definition.metadata.labels[`${BABYLON_DOMAIN}/workshop-id`] = resourceClaim.status?.resourceHandle.name.replace(
      /^guid-/,
      '',
    );
  }

  let n = 0;
  while (true) {
    try {
      const workshop = await createK8sObject(definition);
      const patchedResourceClaim = await patchResourceClaim(
        resourceClaim.metadata.namespace,
        resourceClaim.metadata.name,
        {
          metadata: {
            labels: {
              [`${BABYLON_DOMAIN}/workshop`]: workshop.metadata.name,
            },
          },
        },
      );
      return { resourceClaim: patchedResourceClaim, workshop: workshop };
    } catch (error: any) {
      if (error.status === 409) {
        n++;
        definition.metadata.name = `${definition.metadata.name}-${n}`;
      } else {
        throw error;
      }
    }
  }
}

export async function createWorkshopProvision({
  catalogItem,
  concurrency,
  count,
  parameters,
  startDelay,
  workshop,
  useAutoDetach,
}: CreateWorkshopPovisionOpt) {
  const definition: WorkshopProvision = {
    apiVersion: `${BABYLON_DOMAIN}/v1`,
    kind: 'WorkshopProvision',
    metadata: {
      name: workshop.metadata.name,
      namespace: workshop.metadata.namespace,
      labels: {
        [`${BABYLON_DOMAIN}/catalogItemName`]: catalogItem.metadata.name,
        [`${BABYLON_DOMAIN}/catalogItemNamespace`]: catalogItem.metadata.namespace,
        ...(catalogItem.metadata.labels?.['gpte.redhat.com/asset-uuid']
          ? { 'gpte.redhat.com/asset-uuid': catalogItem.metadata.labels['gpte.redhat.com/asset-uuid'] }
          : {}),
      },
      annotations: {
        [`${BABYLON_DOMAIN}/category`]: catalogItem.spec.category,
      },
      ownerReferences: [
        {
          apiVersion: `${BABYLON_DOMAIN}/v1`,
          controller: true,
          kind: 'Workshop',
          name: workshop.metadata.name,
          uid: workshop.metadata.uid,
        },
      ],
    },
    spec: {
      catalogItem: {
        name: catalogItem.metadata.name,
        namespace: catalogItem.metadata.namespace,
      },
      concurrency: concurrency,
      count: count,
      parameters: parameters,
      startDelay: startDelay,
      workshopName: workshop.metadata.name,
      ...(useAutoDetach
        ? {
            autoDetach: {
              when: `status.resources | json_query("[?state.spec.vars.current_state == 'provision-failed']") | length != 0`,
            },
          }
        : {}),
    },
  };

  return await createK8sObject(definition);
}

export async function openWorkshopSupportTicket(
  workshop: Workshop,
  { number_of_attendees, sfdc, name, event_name, url, start_date, end_date, email },
) {
  function date_to_time(date: Date) {
    const offset = date.getTimezoneOffset();
    date = new Date(date.getTime() - offset * 60 * 1000);
    const d = date.toISOString().split('T')[0];
    const hh = date.toISOString().split('T')[1].split(':')[0];
    const mm = date.toISOString().split('T')[1].split(':')[1];
    return `${d} ${hh}:${mm}`;
  }
  const resp = await apiFetch(apiPaths.WORKSHOP_SUPPORT({}), {
    body: JSON.stringify({
      number_of_attendees,
      sfdc,
      name,
      event_name,
      url,
      start_time: date_to_time(start_date),
      end_time: date_to_time(end_date),
      email,
    }),
    headers: {
      'Content-Type': 'application/json',
    },
    method: 'POST',
  });
  const workshopSuport = await resp.json();
  const w = await getWorkshop(workshop.metadata.namespace, workshop.metadata.name);
  w.metadata.annotations[`${BABYLON_DOMAIN}/servicenow`] = JSON.stringify(workshopSuport);
  return await updateWorkshop(w);
}

export async function getApiSession(forceRefresh = false) {
  const sessionPromise = window.sessionPromiseInstance;
  let session: Session;
  if (!sessionPromise || forceRefresh) {
    session = await fetchApiSession();
  } else {
    session = await sessionPromise;
  }
  return session;
}

export async function getAnarchySubject(namespace: string, name: string) {
  return (await getNamespacedCustomObject(
    'anarchy.gpte.redhat.com',
    'v1',
    namespace,
    'anarchysubjects',
    name,
  )) as AnarchySubject;
}

async function getK8sObject<Type extends K8sObject>({
  apiVersion,
  name,
  namespace,
  plural,
}: {
  apiVersion: string;
  name: string;
  namespace?: string;
  plural: string;
}): Promise<Type> {
  const path = namespace
    ? `/apis/${apiVersion}/namespaces/${namespace}/${plural}/${name}`
    : `/apis/${apiVersion}/${plural}/${name}`;
  const resp = await apiFetch(path);
  return await resp.json();
}

export async function getResourcePool(name: string) {
  return (await getNamespacedCustomObject(
    'poolboy.gpte.redhat.com',
    'v1',
    'poolboy',
    'resourcepools',
    name,
  )) as ResourcePool;
}

export async function getUserInfo(user: string): Promise<any> {
  const session = await getApiSession(true);
  const resp = await fetch(`/auth/users/${user}`, {
    headers: {
      Authentication: `Bearer ${session.token}`,
    },
  });
  return await resp.json();
}

async function getWorkshop(namespace: string, name: string) {
  return await getK8sObject<Workshop>({
    apiVersion: `${BABYLON_DOMAIN}/v1`,
    name: name,
    namespace: namespace,
    plural: 'workshops',
  });
}

function fetchApiSession() {
  window.sessionPromiseInstance = fetch('/auth/session')
    .then((response) => {
      if (response.ok) return response.json();
      throw new Error(response.statusText);
    })
    .catch(() => {
      const urlParams = new URLSearchParams(window.location.search);
      const count = parseInt(urlParams.get('count'), 10) || 0;
      if (count > 2) {
        window.location.href = '/oauth/sign_out';
      } else {
        window.location.href = '/?n=' + new Date().getTime() + '&count=' + count + 1;
      }
    });
  return window.sessionPromiseInstance;
}

export async function listUsers(opt?: K8sObjectListCommonOpt) {
  return (await listK8sObjects({
    apiVersion: 'user.openshift.io/v1',
    plural: 'users',
    ...opt,
  })) as UserList;
}

export async function deleteAnarchyAction(anarchyAction: AnarchyAction) {
  return await deleteNamespacedCustomObject(
    'anarchy.gpte.redhat.com',
    'v1',
    anarchyAction.metadata.namespace,
    'anarchyactions',
    anarchyAction.metadata.name,
  );
}

export async function deleteAnarchyGovernor(anarchyGovernor: AnarchyGovernor) {
  return await deleteNamespacedCustomObject(
    'anarchy.gpte.redhat.com',
    'v1',
    anarchyGovernor.metadata.namespace,
    'anarchygovernors',
    anarchyGovernor.metadata.name,
  );
}

export async function deleteAnarchyRun(anarchyRun: AnarchyRun) {
  return await deleteNamespacedCustomObject(
    'anarchy.gpte.redhat.com',
    'v1',
    anarchyRun.metadata.namespace,
    'anarchyruns',
    anarchyRun.metadata.name,
  );
}

export async function deleteAnarchySubject(anarchySubject: AnarchySubject) {
  return await deleteNamespacedCustomObject(
    'anarchy.gpte.redhat.com',
    'v1',
    anarchySubject.metadata.namespace,
    'anarchysubjects',
    anarchySubject.metadata.name,
  );
}

async function deleteK8sObject<Type extends K8sObject>(definition: Type): Promise<Type | null> {
  const plural = definition.kind.toLowerCase() + 's';
  const path = definition.metadata.namespace
    ? `/apis/${definition.apiVersion}/namespaces/${definition.metadata.namespace}/${plural}/${definition.metadata.name}`
    : `/apis/${definition.apiVersion}/${plural}/${definition.metadata.name}`;
  try {
    const resp = await apiFetch(path, { method: 'DELETE' });
    return await resp.json();
  } catch (error: any) {
    if (error.status === 404) {
      return null;
    } else {
      throw error;
    }
  }
}

export async function deleteResourceClaim(resourceClaim: ResourceClaim) {
  return (await deleteNamespacedCustomObject(
    'poolboy.gpte.redhat.com',
    'v1',
    resourceClaim.metadata.namespace,
    'resourceclaims',
    resourceClaim.metadata.name,
  )) as ResourceClaim;
}

export async function deleteResourceHandle(resourceHandle: ResourceHandle) {
  return await deleteNamespacedCustomObject(
    'poolboy.gpte.redhat.com',
    'v1',
    resourceHandle.metadata.namespace,
    'resourcehandles',
    resourceHandle.metadata.name,
  );
}

export async function deleteResourcePool(resourcePool: ResourcePool) {
  return await deleteNamespacedCustomObject(
    'poolboy.gpte.redhat.com',
    'v1',
    resourcePool.metadata.namespace,
    'resourcepools',
    resourcePool.metadata.name,
  );
}

export async function deleteResourceProvider(resourceProvider: ResourceProvider) {
  return await deleteNamespacedCustomObject(
    'poolboy.gpte.redhat.com',
    'v1',
    resourceProvider.metadata.namespace,
    'resourcehandles',
    resourceProvider.metadata.name,
  );
}

export async function deleteWorkshop(workshop: Workshop) {
  return await deleteK8sObject(workshop);
}

export async function setWorkshopLifespanEnd(workshop: Workshop, date: Date = new Date()) {
  const patch = { spec: { lifespan: { end: dateToApiString(date) } } };
  return await patchWorkshop({
    name: workshop.metadata.name,
    namespace: workshop.metadata.namespace,
    patch,
  });
}

export async function stopWorkshop(workshop: Workshop, date: Date = new Date()) {
  const patch = { spec: { actionSchedule: { stop: dateToApiString(date) } } };
  return await patchWorkshop({
    name: workshop.metadata.name,
    namespace: workshop.metadata.namespace,
    patch,
  });
}

export async function startWorkshop(workshop: Workshop, dateString: string, resourceClaims: ResourceClaim[] = []) {
  const now = new Date();
  let defaultRuntimes = [];
  for (const resourceClaim of resourceClaims) {
    defaultRuntimes.push(
      ...(resourceClaim.status?.resources
        ? resourceClaim.status.resources
            .filter((r) => (r.state?.spec?.vars?.action_schedule?.default_runtime ? true : false))
            .map((r) => parseDuration(r.state.spec.vars.action_schedule.default_runtime))
        : []),
    );
  }
  const patch = {
    spec: {
      actionSchedule: {
        start: dateToApiString(now),
        stop: dateToApiString(
          defaultRuntimes.length > 0
            ? new Date(now.getTime() + Math.min(...defaultRuntimes))
            : new Date(now.getTime() + 12 * 60 * 60 * 1000),
        ),
      },
      lifespan: {
        start: dateString || dateToApiString(now),
      },
    },
  };
  return await patchWorkshop({
    name: workshop.metadata.name,
    namespace: workshop.metadata.namespace,
    patch,
  });
}

export async function startWorkshopServices(workshop: Workshop, resourceClaims: ResourceClaim[] = []) {
  const now = new Date();
  let defaultRuntimes = [];
  for (const resourceClaim of resourceClaims) {
    defaultRuntimes.push(
      ...(resourceClaim.status?.resources
        ? resourceClaim.status.resources
            .filter((r) => (r.state?.spec?.vars?.action_schedule?.default_runtime ? true : false))
            .map((r) => parseDuration(r.state.spec.vars.action_schedule.default_runtime))
        : []),
    );
  }
  const patch = {
    spec: {
      actionSchedule: {
        start: dateToApiString(now),
        stop: dateToApiString(
          defaultRuntimes.length > 0
            ? new Date(now.getTime() + Math.min(...defaultRuntimes))
            : new Date(now.getTime() + 12 * 60 * 60 * 1000),
        ),
      },
    },
  };
  return await patchWorkshop({
    name: workshop.metadata.name,
    namespace: workshop.metadata.namespace,
    patch,
  });
}

export async function forceDeleteAnarchySubject(anarchySubject: AnarchySubject) {
  if ((anarchySubject.metadata.finalizers || []).length > 0) {
    await patchNamespacedCustomObject(
      'anarchy.gpte.redhat.com',
      'v1',
      anarchySubject.metadata.namespace,
      'anarchysubjects',
      anarchySubject.metadata.name,
      { metadata: { finalizers: null } },
    );
  }
  if (!anarchySubject.metadata.deletionTimestamp) {
    await deleteAnarchySubject(anarchySubject);
  }
}

export async function patchK8sObject<Type extends K8sObject>({
  apiVersion,
  jsonPatch,
  name,
  namespace,
  patch,
  plural,
}: {
  apiVersion: string;
  jsonPatch?: JSONPatch;
  name: string;
  namespace?: string;
  patch?: Record<string, unknown>;
  plural: string;
}): Promise<Type> {
  const path = namespace
    ? `/apis/${apiVersion}/namespaces/${namespace}/${plural}/${name}`
    : `/apis/${apiVersion}/${plural}/${name}`;

  const resp = await apiFetch(path, {
    body: JSON.stringify(jsonPatch || patch),
    headers: {
      'Content-Type': jsonPatch ? 'application/json-patch+json' : 'application/merge-patch+json',
    },
    method: 'PATCH',
  });
  return await resp.json();
}

export async function patchK8sObjectByPath<Type extends K8sObject>({
  patch,
  path,
}: {
  patch: Record<string, unknown>;
  path: string;
}): Promise<Type> {
  const resp = await apiFetch(path, {
    body: JSON.stringify(patch),
    headers: {
      'Content-Type': 'application/merge-patch+json',
    },
    method: 'PATCH',
  });
  return await resp.json();
}

export async function patchResourceClaim(namespace: string, name: string, patch: Record<string, unknown>) {
  return (await patchNamespacedCustomObject(
    'poolboy.gpte.redhat.com',
    'v1',
    namespace,
    'resourceclaims',
    name,
    patch,
  )) as ResourceClaim;
}

export async function patchResourcePool(name: string, patch: any) {
  return (await patchNamespacedCustomObject(
    'poolboy.gpte.redhat.com',
    'v1',
    'poolboy',
    'resourcepools',
    name,
    patch,
  )) as ResourcePool;
}

export async function patchWorkshop({
  name,
  namespace,
  jsonPatch,
  patch,
}: {
  name: string;
  namespace: string;
  jsonPatch?: JSONPatch;
  patch?: Record<string, unknown>;
}): Promise<Workshop> {
  return await patchK8sObject({
    apiVersion: `${BABYLON_DOMAIN}/v1`,
    jsonPatch: jsonPatch,
    name: name,
    namespace: namespace,
    plural: 'workshops',
    patch: patch,
  });
}

export async function patchWorkshopProvision({
  name,
  namespace,
  jsonPatch,
  patch,
}: {
  name: string;
  namespace: string;
  jsonPatch?: JSONPatch;
  patch?: Record<string, unknown>;
}): Promise<WorkshopProvision> {
  return await patchK8sObject({
    apiVersion: `${BABYLON_DOMAIN}/v1`,
    jsonPatch: jsonPatch,
    name: name,
    namespace: namespace,
    plural: 'workshopprovisions',
    patch: patch,
  });
}

export async function requestStatusForAllResourcesInResourceClaim(resourceClaim: ResourceClaim) {
  const requestDate = new Date();
  const requestTimestamp = dateToApiString(requestDate);
  const data = {
    spec: JSON.parse(JSON.stringify(resourceClaim.spec)),
  };
  const resourcesToRequestStatus = [];
  for (const resource of resourceClaim.status?.resources) {
    if (canExecuteAction(resource.state, 'status')) {
      resourcesToRequestStatus.push(resource.name);
    }
  }
  for (let i = 0; i < data.spec.resources?.length; ++i) {
    if (resourcesToRequestStatus.includes(data.spec.resources[i].name)) {
      data.spec.resources[i].template.spec.vars.check_status_request_timestamp = requestTimestamp;
    }
  }
  return (await patchNamespacedCustomObject(
    'poolboy.gpte.redhat.com',
    'v1',
    resourceClaim.metadata.namespace,
    'resourceclaims',
    resourceClaim.metadata.name,
    data,
  )) as ResourceClaim;
}

export async function scheduleStopResourceClaim(resourceClaim: ResourceClaim, date?: Date) {
  const stopTimestamp = dateToApiString(date ?? new Date());
  const patch = {
    spec: {
      provider: {
        parameterValues: {
          stop_timestamp: stopTimestamp,
        },
      },
    },
  };

  return (await patchNamespacedCustomObject(
    'poolboy.gpte.redhat.com',
    'v1',
    resourceClaim.metadata.namespace,
    'resourceclaims',
    resourceClaim.metadata.name,
    patch,
  )) as ResourceClaim;
}

export async function scheduleStopForAllResourcesInResourceClaim(resourceClaim: ResourceClaim, date: Date) {
  const stopTimestamp = dateToApiString(date);
  let patch: any = {};
  if (resourceClaim.spec?.provider?.parameterValues?.['stop_timestamp']) {
    patch = {
      spec: {
        provider: {
          parameterValues: {
            stop_timestamp: stopTimestamp,
          },
        },
      },
    };
  } else {
    patch = {
      spec: JSON.parse(JSON.stringify(resourceClaim.spec)),
    };
    const resourcesToStop = [];
    for (const resource of resourceClaim.status?.resources) {
      if (canExecuteAction(resource.state, 'stop')) {
        resourcesToStop.push(resource.name);
      }
    }
    for (let i = 0; i < patch.spec.resources.length; ++i) {
      patch.spec.resources[i].template.spec.vars.action_schedule.stop = stopTimestamp;
    }
  }

  return (await patchNamespacedCustomObject(
    'poolboy.gpte.redhat.com',
    'v1',
    resourceClaim.metadata.namespace,
    'resourceclaims',
    resourceClaim.metadata.name,
    patch,
  )) as ResourceClaim;
}

export async function scheduleStartResourceClaim(resourceClaim: ResourceClaim, date?: Date, stopDate?: Date) {
  const startTimestamp = dateToApiString(date ?? new Date());
  const defaultRuntime = parseDuration(resourceClaim.status?.summary?.runtime_default) ?? 14400000;
  const stopTimestamp = dateToApiString(stopDate ?? new Date(new Date().getTime() + defaultRuntime));
  const times = { start_timestamp: startTimestamp, stop_timestamp: stopTimestamp };
  const patch = {
    spec: JSON.parse(JSON.stringify(resourceClaim.spec)),
  };
  patch.spec = { provider: { parameterValues: times } };
  return (await patchNamespacedCustomObject(
    'poolboy.gpte.redhat.com',
    'v1',
    resourceClaim.metadata.namespace,
    'resourceclaims',
    resourceClaim.metadata.name,
    patch,
  )) as ResourceClaim;
}

export async function scheduleStartForAllResourcesInResourceClaim(
  resourceClaim: ResourceClaim,
  date: Date,
  stopDate: Date,
) {
  const startTimestamp = dateToApiString(date);
  const stopTimestamp = dateToApiString(stopDate);
  const patch = {
    spec: JSON.parse(JSON.stringify(resourceClaim.spec)),
  };
  const resourcesToStart = [];
  for (const resource of resourceClaim.status?.resources) {
    if (canExecuteAction(resource.state, 'start')) {
      resourcesToStart.push(resource.name);
    }
  }
  for (let i = 0; i < patch.spec.resources.length; ++i) {
    patch.spec.resources[i].template.spec.vars.action_schedule.start = startTimestamp;
    patch.spec.resources[i].template.spec.vars.action_schedule.stop = stopTimestamp;
  }

  return (await patchNamespacedCustomObject(
    'poolboy.gpte.redhat.com',
    'v1',
    resourceClaim.metadata.namespace,
    'resourceclaims',
    resourceClaim.metadata.name,
    patch,
  )) as ResourceClaim;
}

export async function setLifespanEndForResourceClaim(
  resourceClaim: ResourceClaim,
  date: Date,
  updateResourceHandle = true,
) {
  const endTimestamp = dateToApiString(date);
  const data = {
    spec: JSON.parse(JSON.stringify(resourceClaim.spec)),
  };
  let updatedMaxDate: string = null;
  let updatedRelativeMaxDate: string = null;
  if (resourceClaim.status?.lifespan?.maximum) {
    const maxDate = new Date(resourceClaim.metadata.creationTimestamp);
    maxDate.setDate(maxDate.getDate() + parseInt(resourceClaim.status.lifespan.maximum.slice(0, -1), 10));
    if (date.getTime() > maxDate.getTime()) {
      updatedMaxDate =
        Math.ceil(
          (date.getTime() - new Date(resourceClaim.metadata.creationTimestamp).getTime()) / (1000 * 60 * 60 * 24),
        ) +
        1 +
        'd';
    }
  }
  if (resourceClaim.status?.lifespan?.relativeMaximum) {
    const maxDate = new Date();
    maxDate.setDate(maxDate.getDate() + parseInt(resourceClaim.status.lifespan.relativeMaximum.slice(0, -1), 10));
    if (date.getTime() > maxDate.getTime()) {
      updatedRelativeMaxDate = Math.ceil((date.getTime() - new Date().getTime()) / (1000 * 60 * 60 * 24)) + 1 + 'd';
    }
  }
  if (data.spec.lifespan) {
    data.spec.lifespan.end = endTimestamp;
  } else {
    data.spec.lifespan = { end: endTimestamp };
  }

  if (updateResourceHandle && (updatedMaxDate || updatedRelativeMaxDate)) {
    (await patchNamespacedCustomObject(
      'poolboy.gpte.redhat.com',
      'v1',
      resourceClaim.status.resourceHandle.namespace,
      'resourcehandles',
      resourceClaim.status.resourceHandle.name,
      {
        spec: {
          lifespan: {
            ...(updatedMaxDate
              ? {
                  maximum: `{% if resource_claim.annotations['demo.redhat.com/open-environment'] | default(false) | bool %}365d{% else %}${updatedMaxDate}{% endif %}`,
                }
              : {}),
            ...(updatedRelativeMaxDate
              ? {
                  relativeMaximum: `{% if resource_claim.annotations['demo.redhat.com/open-environment'] | default(false) | bool %}365d{% else %}${updatedRelativeMaxDate}{% endif %}`,
                }
              : {}),
          },
        },
      },
    )) as ResourceHandle;
  }

  return (await patchNamespacedCustomObject(
    'poolboy.gpte.redhat.com',
    'v1',
    resourceClaim.metadata.namespace,
    'resourceclaims',
    resourceClaim.metadata.name,
    data,
  )) as ResourceClaim;
}

export async function startAllResourcesInResourceClaim(resourceClaim: ResourceClaim): Promise<ResourceClaim> {
  const defaultRuntimes = resourceClaim.status?.resources
    ? resourceClaim.status.resources.map((r) =>
        parseDuration(r.state?.spec.vars.action_schedule?.default_runtime || '4h'),
      )
    : [];
  const defaultRuntime = defaultRuntimes.length > 0 ? Math.min(...defaultRuntimes) : 0;
  const startDate = new Date();
  const stopDate = new Date(Date.now() + defaultRuntime);
  return scheduleStartForAllResourcesInResourceClaim(resourceClaim, startDate, stopDate);
}

export async function stopAllResourcesInResourceClaim(resourceClaim: ResourceClaim) {
  const stopDate = new Date();
  return scheduleStopForAllResourcesInResourceClaim(resourceClaim, stopDate);
}

async function deleteNamespacedCustomObject(
  group: string,
  version: string,
  namespace: string,
  plural: string,
  name: string,
): Promise<K8sObject> {
  const resp = await apiFetch(`/apis/${group}/${version}/namespaces/${namespace}/${plural}/${name}`, {
    method: 'DELETE',
  });
  return await resp.json();
}

async function getNamespacedCustomObject(
  group: string,
  version: string,
  namespace: string,
  plural: string,
  name: string,
): Promise<K8sObject> {
  const resp = await apiFetch(`/apis/${group}/${version}/namespaces/${namespace}/${plural}/${name}`);
  return await resp.json();
}

async function listK8sObjects(opt: K8sObjectListOpt): Promise<K8sObjectList> {
  const { apiVersion, namespace, plural } = opt;
  const urlSearchParams = new URLSearchParams();
  if (opt.continue) {
    urlSearchParams.set('continue', opt.continue);
  }
  if (opt.labelSelector) {
    urlSearchParams.set('labelSelector', opt.labelSelector);
  }
  if (opt.limit) {
    urlSearchParams.set('limit', opt.limit.toString());
  }
  const base_url = namespace
    ? `/apis/${apiVersion}/namespaces/${namespace}/${plural}`
    : `/apis/${apiVersion}/${plural}`;
  const resp = await apiFetch(`${base_url}?${urlSearchParams.toString()}`, {
    disableImpersonation: opt.disableImpersonation || false,
  });
  return await resp.json();
}

async function patchNamespacedCustomObject(
  group: string,
  version: string,
  namespace: string,
  plural: string,
  name: string,
  patch: Record<string, unknown>,
  patchType = 'merge',
): Promise<K8sObject> {
  const resp = await apiFetch(`/apis/${group}/${version}/namespaces/${namespace}/${plural}/${name}`, {
    method: 'PATCH',
    body: JSON.stringify(patch),
    headers: {
      'Content-Type': 'application/' + patchType + '-patch+json',
    },
  });
  return await resp.json();
}

export async function getOpenStackServersForResourceClaim(resourceClaim: ResourceClaim) {
  const resp = await apiFetch(
    `/api/service/${resourceClaim.metadata.namespace}/${resourceClaim.metadata.name}/openstack/servers`,
  );
  return await resp.json();
}

export async function rebootOpenStackServer(resourceClaim: ResourceClaim, projectId: string, serverId: string) {
  const resp = await apiFetch(
    `/api/service/${resourceClaim.metadata.namespace}/${resourceClaim.metadata.name}/openstack/server/${projectId}/${serverId}/reboot`,
    {
      method: 'POST',
      body: JSON.stringify({}),
      headers: {
        'Content-Type': 'application/json',
      },
    },
  );
  return await resp.json();
}

export async function startOpenStackServer(resourceClaim: ResourceClaim, projectId: string, serverId: string) {
  const resp = await apiFetch(
    `/api/service/${resourceClaim.metadata.namespace}/${resourceClaim.metadata.name}/openstack/server/${projectId}/${serverId}/start`,
    {
      method: 'POST',
      body: JSON.stringify({}),
      headers: {
        'Content-Type': 'application/json',
      },
    },
  );
  return await resp.json();
}

export async function stopOpenStackServer(resourceClaim: ResourceClaim, projectId: string, serverId: string) {
  const resp = await apiFetch(
    `/api/service/${resourceClaim.metadata.namespace}/${resourceClaim.metadata.name}/openstack/server/${projectId}/${serverId}/stop`,
    {
      method: 'POST',
      body: JSON.stringify({}),
      headers: {
        'Content-Type': 'application/json',
      },
    },
  );
  return await resp.json();
}

export async function startOpenStackServerConsoleSession(
  resourceClaim: ResourceClaim,
  projectId: string,
  serverId: string,
) {
  const resp = await apiFetch(
    `/api/service/${resourceClaim.metadata.namespace}/${resourceClaim.metadata.name}/openstack/server/${projectId}/${serverId}/console`,
    {
      method: 'POST',
      body: JSON.stringify({}),
      headers: {
        'Content-Type': 'application/json',
      },
    },
  );
  return await resp.json();
}

export async function updateK8sObject<Type extends K8sObject>(definition: Type): Promise<Type> {
  const plural = definition.kind.toLowerCase() + 's';
  const path = definition.metadata.namespace
    ? `/apis/${definition.apiVersion}/namespaces/${definition.metadata.namespace}/${plural}/${definition.metadata.name}`
    : `/apis/${definition.apiVersion}/${plural}/${definition.metadata.name}`;

  const resp = await apiFetch(path, {
    body: JSON.stringify(definition),
    headers: {
      'Content-Type': 'application/json',
    },
    method: 'PUT',
  });
  return await resp.json();
}

export async function updateWorkshop(workshop: Workshop) {
  return updateK8sObject(workshop);
}

export async function fetchWithUpdatedCostTracker({
  path,
  initialResourceClaim,
}: {
  path: string;
  initialResourceClaim: ResourceClaim;
}): Promise<ResourceClaim> {
  const FIVE_MINUTES_MS = 300000;
  const initialCostTracker = getCostTracker(initialResourceClaim);
  if (initialCostTracker) {
    const lastUpdate = initialCostTracker.lastUpdate;
    if (!lastUpdate || compareStringDates(lastUpdate, new Date().toISOString()) > FIVE_MINUTES_MS) {
      const patch = {
        metadata: {
          annotations: {
            [`${BABYLON_DOMAIN}/cost-tracker`]: JSON.stringify({
              ...initialCostTracker,
              lastRequest: new Date().toISOString().replace(/\.[0-9]{3}/, ''), // remove milliseconds
            }),
          },
        },
      };
      await patchK8sObjectByPath({
        path,
        patch,
      });
      let resourceClaim = initialResourceClaim;
      let costTracker = initialCostTracker;
      while (costTracker.lastUpdate === initialCostTracker.lastUpdate) {
        resourceClaim = await fetcher(path);
        costTracker = getCostTracker(resourceClaim);
      }
      return resourceClaim;
    }
  }
  return await fetcher(path);
}

export function setProvisionRating(
  requestUid: string,
  rating: number,
  comment: string,
  useful: 'yes' | 'no' | 'not applicable',
) {
  return apiFetch(apiPaths.RATING({ requestUid }), {
    method: 'POST',
    headers: { 'Content-Type': 'application/json' },
    body: JSON.stringify({ request_id: requestUid, rating: rating ? rating * 10 : rating, comments: comment, useful }),
  });
}

export const SERVICES_KEY = ({ namespace }: { namespace: string }) => `services/${namespace}`;

export const apiPaths: { [key in ResourceType]: (args: any) => string } = {
  CATALOG_ITEM: ({ namespace, name }: { namespace: string; name: string }): string =>
    `/apis/${BABYLON_DOMAIN}/v1/namespaces/${namespace}/catalogitems/${name}`,
  ASSET_METRICS: ({ asset_uuid }: { asset_uuid: string }) => `/api/catalog_item/metrics/${asset_uuid}`,
  CATALOG_ITEMS: ({
    namespace,
    limit,
    continueId,
    labelSelector,
  }: {
    namespace: string;
    labelSelector?: string;
    limit?: number;
    continueId?: string;
  }) =>
    `/apis/${BABYLON_DOMAIN}/v1/namespaces/${namespace}/catalogitems?limit=${limit}${
      continueId ? `&continue=${continueId}` : ''
    }${labelSelector ? `&labelSelector=${labelSelector}` : ''}`,
  RESOURCE_CLAIMS: ({
    namespace,
    limit,
    continueId,
    labelSelector,
  }: {
    namespace?: string;
    limit: number;
    continueId?: string;
    labelSelector?: string;
  }) =>
    `/apis/poolboy.gpte.redhat.com/v1${namespace ? `/namespaces/${namespace}` : ''}/resourceclaims?limit=${limit}${
      continueId ? `&continue=${continueId}` : ''
    }${labelSelector ? `&labelSelector=${labelSelector}` : ''}`,
  RESOURCE_CLAIM: ({ namespace, resourceClaimName }: { namespace: string; resourceClaimName: string }) =>
    `/apis/poolboy.gpte.redhat.com/v1/namespaces/${namespace}/resourceclaims/${resourceClaimName}`,
  NAMESPACES: ({ labelSelector, limit, continueId }: { labelSelector?: string; limit?: number; continueId?: string }) =>
    `/api/v1/namespaces?${labelSelector ? `labelSelector=${labelSelector}` : ''}${limit ? `&limit=${limit}` : ''}${
      continueId ? `&continue=${continueId}` : ''
    }`,
  WORKSHOP: ({ namespace, workshopName }: { namespace: string; workshopName: string }) =>
    `/apis/${BABYLON_DOMAIN}/v1/namespaces/${namespace}/workshops/${workshopName}`,
  WORKSHOPS: ({ namespace, limit, continueId }: { namespace?: string; limit?: number; continueId?: string }) =>
    `/apis/${BABYLON_DOMAIN}/v1${namespace ? `/namespaces/${namespace}` : ''}/workshops?${
      limit ? `limit=${limit}` : ''
    }${continueId ? `&continue=${continueId}` : ''}`,
  WORKSHOP_PROVISIONS: ({
    workshopName,
    namespace,
    limit,
    continueId,
  }: {
    workshopName: string;
    namespace: string;
    limit?: number;
    continueId?: string;
  }) =>
    `/apis/${BABYLON_DOMAIN}/v1/namespaces/${namespace}/workshopprovisions?labelSelector=babylon.gpte.redhat.com/workshop=${workshopName}${
      limit ? `&limit=${limit}` : ''
    }${continueId ? `&continue=${continueId}` : ''}`,
  RESOURCE_HANDLE: ({ resourceHandleName }: { resourceHandleName: string }) =>
    `/apis/poolboy.gpte.redhat.com/v1/namespaces/poolboy/resourcehandles/${resourceHandleName}`,
  RESOURCE_HANDLES: ({
    labelSelector,
    limit,
    continueId,
  }: {
    labelSelector?: string;
    limit?: number;
    continueId?: string;
  }) =>
    `/apis/poolboy.gpte.redhat.com/v1/namespaces/poolboy/resourcehandles?${
      labelSelector ? `labelSelector=${labelSelector}` : ''
    }${limit ? `&limit=${limit}` : ''}${continueId ? `&continue=${continueId}` : ''}`,
  RESOURCE_POOL: ({ resourcePoolName }: { resourcePoolName: string }) =>
    `/apis/poolboy.gpte.redhat.com/v1/namespaces/poolboy/resourcepools/${resourcePoolName}`,
  RESOURCE_POOLS: ({ limit, continueId }: { limit: number; continueId?: string }) =>
    `/apis/poolboy.gpte.redhat.com/v1/namespaces/poolboy/resourcepools?${limit ? `limit=${limit}` : ''}${
      continueId ? `&continue=${continueId}` : ''
    }`,
  RESOURCE_PROVIDERS: ({ limit, continueId }: { limit: number; continueId?: string }) =>
    `/apis/poolboy.gpte.redhat.com/v1/namespaces/poolboy/resourceproviders?${limit ? `limit=${limit}` : ''}${
      continueId ? `&continue=${continueId}` : ''
    }`,
  RESOURCE_PROVIDER: ({ resourceProviderName }: { resourceProviderName: string }) =>
    `/apis/poolboy.gpte.redhat.com/v1/namespaces/poolboy/resourceproviders/${resourceProviderName}`,
  ANARCHY_RUNS: ({
    namespace,
    limit,
    continueId,
    labelSelector,
  }: {
    namespace?: string;
    limit?: number;
    continueId?: string;
    labelSelector?: string;
  }) =>
    `/apis/anarchy.gpte.redhat.com/v1/${namespace ? `namespaces/${namespace}/` : ''}anarchyruns?${
      labelSelector ? `labelSelector=${labelSelector}&` : ''
    }${limit ? `limit=${limit}` : ''}${continueId ? `&continue=${continueId}` : ''}`,
  ANARCHY_RUN: ({ namespace, anarchyRunName }: { namespace: string; anarchyRunName: string }) =>
    `/apis/anarchy.gpte.redhat.com/v1/namespaces/${namespace}/anarchyruns/${anarchyRunName}`,
  ANARCHY_SUBJECT: ({ namespace, anarchySubjectName }: { namespace: string; anarchySubjectName: string }) =>
    `/apis/anarchy.gpte.redhat.com/v1/namespaces/${namespace}/anarchysubjects/${anarchySubjectName}`,
  ANARCHY_SUBJECTS: ({
    namespace,
    limit,
    continueId,
    labelSelector,
  }: {
    namespace?: string;
    limit?: number;
    continueId?: string;
    labelSelector?: string;
  }) =>
    `/apis/anarchy.gpte.redhat.com/v1/${namespace ? `namespaces/${namespace}/` : ''}anarchysubjects?${
      labelSelector ? `labelSelector=${labelSelector}&` : ''
    }${limit ? `limit=${limit}` : ''}${continueId ? `&continue=${continueId}` : ''}`,
  ANARCHY_ACTION: ({ namespace, anarchyActionName }: { namespace: string; anarchyActionName: string }) =>
    `/apis/anarchy.gpte.redhat.com/v1/namespaces/${namespace}/anarchyactions/${anarchyActionName}`,
  ANARCHY_ACTIONS: ({
    namespace,
    limit,
    continueId,
    labelSelector,
  }: {
    namespace?: string;
    limit?: number;
    continueId?: string;
    labelSelector?: string;
  }) =>
    `/apis/anarchy.gpte.redhat.com/v1/${namespace ? `namespaces/${namespace}/` : ''}anarchyactions?${
      labelSelector ? `labelSelector=${labelSelector}&` : ''
    }${limit ? `limit=${limit}` : ''}${continueId ? `&continue=${continueId}` : ''}`,
  ANARCHY_GOVERNORS: ({
    namespace,
    limit,
    continueId,
    labelSelector,
  }: {
    namespace?: string;
    limit?: number;
    continueId?: string;
    labelSelector?: string;
  }) =>
    `/apis/anarchy.gpte.redhat.com/v1/${namespace ? `namespaces/${namespace}/` : ''}anarchygovernors?${
      labelSelector ? `labelSelector=${labelSelector}&` : ''
    }${limit ? `limit=${limit}` : ''}${continueId ? `&continue=${continueId}` : ''}`,
  ANARCHY_GOVERNOR: ({ namespace, anarchyGovernorName }: { namespace: string; anarchyGovernorName: string }) =>
    `/apis/anarchy.gpte.redhat.com/v1/namespaces/${namespace}/anarchygovernors/${anarchyGovernorName}`,
  INCIDENTS: ({ status, userInterface }: { status?: string; userInterface?: string }) =>
    `/api/admin/incidents${status ? '?status=' + status : ''}${userInterface ? '&interface=' + userInterface : ''}`,
  INCIDENT: ({ incidentId }: { incidentId: number }) => `/api/admin/incidents/${incidentId}`,
  RATINGS_HISTORY: ({ assetUuid }: { assetUuid: string }) => `/api/ratings/catalogitem/${assetUuid}/history`,
  RATING: ({ requestUid }: { requestUid: string }) => `/api/ratings/request/${requestUid}`,
  USER_RATING: ({ requestUid }: { requestUid: string }) => `/api/ratings/request/${requestUid}`,
  WORKSHOP_SUPPORT: () => `/api/admin/workshop/support`,
  WORKSHOP_USER_ASSIGNMENTS: ({ namespace, workshopName }: { namespace: string; workshopName: string }) =>
    `/apis/${BABYLON_DOMAIN}/v1/namespaces/${namespace}/workshopuserassignments?labelSelector=${BABYLON_DOMAIN}/workshop=${workshopName}`,
  SFDC_ACCOUNTS: ({ sales_type, account_value }: { sales_type: string; account_value: string }) =>
    `/api/salesforce/accounts?sales_type=${sales_type}&value=${account_value}`,
  SFDC_BY_ACCOUNT: ({ sales_type, account_id }: { sales_type: string; account_id: string }) =>
    `/api/salesforce/accounts/${account_id}?sales_type=${sales_type}`,
};<|MERGE_RESOLUTION|>--- conflicted
+++ resolved
@@ -428,91 +428,6 @@
     }
   }
 
-<<<<<<< HEAD
-    // Copy all parameter values into the ResourceClaim
-    for (const parameter of catalogItem.spec.parameters || []) {
-      // passed parameter value or default
-      const value: boolean | number | string =
-        parameterValues?.[parameter.name] !== undefined
-          ? parameterValues[parameter.name]
-          : parameter.openAPIV3Schema?.default !== undefined
-            ? parameter.openAPIV3Schema.default
-            : parameter.value;
-
-      // Set annotation for parameter
-      if (parameter.annotation && value !== undefined && parameter.name !== 'purpose') {
-        requestResourceClaim.metadata.annotations[parameter.annotation] = String(value);
-      }
-
-      if (parameter.name === 'purpose') {
-        // Purpose & SFDC
-        const annotationDomain = parameter.annotation.split('/')[0];
-        if (parameterValues.purpose) {
-          requestResourceClaim.metadata.annotations[`${annotationDomain}/purpose`] = parameterValues.purpose as string;
-        }
-        if (parameterValues.purpose_activity) {
-          requestResourceClaim.metadata.annotations[`${annotationDomain}/purpose-activity`] =
-            parameterValues.purpose_activity as string;
-        }
-        if (parameterValues.purpose_explanation) {
-          requestResourceClaim.metadata.annotations[`${annotationDomain}/purpose-explanation`] =
-            parameterValues.purpose_explanation as string;
-        }
-        if (parameterValues.salesforce_id) {
-          requestResourceClaim.metadata.annotations[`${annotationDomain}/salesforce-id`] =
-            parameterValues.salesforce_id as string;
-        }
-        if (parameterValues.sales_type) {
-          requestResourceClaim.metadata.annotations[`${annotationDomain}/sales-type`] =
-            parameterValues.sales_type as string;
-        }
-      }
-
-      // Job variable name is either explicitly set or defaults to the parameter name unless an annotation is given.
-      const jobVarName: string = parameter.variable || (parameter.annotation ? null : parameter.name);
-      if (!jobVarName) {
-        continue;
-      }
-
-      // Determine to which resources in the resource claim the parameters apply
-      const resourceIndexes: number[] = parameter.resourceIndexes
-        ? parameter.resourceIndexes.map((i) => (i === '@' ? requestResourceClaim.spec.resources.length - 1 : i))
-        : [requestResourceClaim.spec.resources.length - 1];
-
-      for (const resourceIndex in requestResourceClaim.spec.resources) {
-        // Skip this resource if resource index does not match
-        if (!resourceIndexes.includes(parseInt(resourceIndex))) {
-          continue;
-        }
-
-        const resource = requestResourceClaim.spec.resources[resourceIndex];
-        recursiveAssign(resource, { template: { spec: { vars: { job_vars: { [jobVarName]: value } } } } });
-      }
-    }
-  } else {
-    // No direct access to catalog item. Create the service-request to record
-    // the user interest in the catalog item.
-    requestResourceClaim.spec.resources[0] = {
-      provider: {
-        apiVersion: 'poolboy.gpte.redhat.com/v1',
-        kind: 'ResourceProvider',
-        name: 'babylon-service-request-configmap',
-        namespace: 'poolboy',
-      },
-      template: {
-        data: {
-          catalogItemName: catalogItem.metadata.name,
-          catalogItemNamespace: catalogItem.metadata.namespace,
-          parameters: JSON.stringify(parameterValues),
-        },
-        metadata: {
-          labels: {
-            [`${BABYLON_DOMAIN}/catalogItem`]: catalogItem.metadata.name,
-          },
-        },
-      },
-    };
-=======
   // Purpose & SFDC
   if (parameterValues.purpose) {
     requestResourceClaim.metadata.annotations[`${DEMO_DOMAIN}/purpose`] = parameterValues.purpose as string;
@@ -527,7 +442,6 @@
   }
   if (parameterValues.salesforce_id) {
     requestResourceClaim.metadata.annotations[`${DEMO_DOMAIN}/salesforce-id`] = parameterValues.salesforce_id as string;
->>>>>>> 9903a97f
   }
 
   while (true) {
