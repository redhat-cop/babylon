--- conflicted
+++ resolved
@@ -65,11 +65,7 @@
   return session;
 }
 
-<<<<<<< HEAD
 export async function getUserInfo(user): Promise<any> {
-=======
-export async function getUserInfo(user): Promise<object> {
->>>>>>> c609e345
   const session = await getApiSession();
   const resp = await fetch(
     `/auth/users/${user}`,
@@ -82,11 +78,7 @@
   return await resp.json();
 }
 
-<<<<<<< HEAD
 export async function createResourceClaim(definition, opt: any = {}): Promise<any> {
-=======
-export async function createResourceClaim(definition, opt: any = {}): Promise<object> {
->>>>>>> c609e345
   const namespace = definition.metadata.namespace;
   const resourceClaim = await createNamespacedCustomObject(
     'poolboy.gpte.redhat.com', 'v1', namespace, 'resourceclaims', definition
@@ -369,11 +361,7 @@
   group: string,
   version: string,
   plural: string,
-<<<<<<< HEAD
-  opt: object,
-=======
   opt: any,
->>>>>>> c609e345
 ): Promise<any> {
   const session = await getApiSession();
   const query_params = {};
