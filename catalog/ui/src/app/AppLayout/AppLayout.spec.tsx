jest.mock('../api');
import "@testing-library/jest-dom";

import React from "react";
<<<<<<< HEAD
import { render, waitFor, fireEvent } from "../utils/test-utils";
import { AppLayout } from "./AppLayout"
=======
import { render, waitFor, queryByAttribute, fireEvent } from "../utils/test-utils";
import AppLayout from "./AppLayout"
>>>>>>> a00d450a

describe("Catalog Page Layout Scenario", () => {
    test("When app layout renders, should display 'Catalog' option", async () => {
        const { getByText } = render(<AppLayout>{"Test"}</AppLayout>);
        const testVar = getByText("Catalog");
        await waitFor(() => expect(testVar).toBeInTheDocument());
    });
    test("When app layout renders, should display 'Services' option", async () => {
        const { getByText } = render(<AppLayout>{"Test"}</AppLayout>);
        const testVar = getByText("Services");
        await waitFor(() => expect(testVar).toBeInTheDocument());
    });
    test("When app layout renders, should display user name", async () => {
        const { getByText } = render(<AppLayout>{"Test"}</AppLayout>);
        const testVar = getByText("test.user-redhat.com");
        await waitFor(() => expect(testVar).toBeInTheDocument());
    });
    test("When app layout renders, should display hamburger toggle", async () => {
        const { container } = render(<AppLayout>{"Test"}</AppLayout>);
        const testVar = container.querySelector("#nav-toggle");
        await waitFor(() => expect(testVar).toBeTruthy());
    });
})

describe("Catalog page event scenarios", () => {
    test("When navigation toggle is clicked, navigation get hidden", async () => {
        const { container } = render(<AppLayout>{"Test"}</AppLayout>);
        const testVar: any = container.querySelector("#nav-toggle");
        fireEvent.click(testVar);
        await waitFor(() => expect(testVar).toBeTruthy());
    })
})<|MERGE_RESOLUTION|>--- conflicted
+++ resolved
@@ -2,13 +2,8 @@
 import "@testing-library/jest-dom";
 
 import React from "react";
-<<<<<<< HEAD
-import { render, waitFor, fireEvent } from "../utils/test-utils";
-import { AppLayout } from "./AppLayout"
-=======
 import { render, waitFor, queryByAttribute, fireEvent } from "../utils/test-utils";
 import AppLayout from "./AppLayout"
->>>>>>> a00d450a
 
 describe("Catalog Page Layout Scenario", () => {
     test("When app layout renders, should display 'Catalog' option", async () => {
