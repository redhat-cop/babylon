import * as React from 'react';
import './app-layout.css';
import {
  useDispatch,
  useSelector,
} from 'react-redux'

import {
  getApiSession,
  getUserInfo,
  listClusterCustomObject,
} from '@app/api';

import {
  actionClearImpersonation,
  actionSetImpersonation,
  actionStartSession,
  selectAuthIsAdmin,
  selectAuthUser,
  selectImpersonationUser,
  selectInterface,
  selectUserNamespace,
} from '@app/store';

import { NavLink, useLocation, useHistory } from 'react-router-dom';

import {
  Button,
  Dropdown,
  DropdownItem,
  DropdownPosition,
  DropdownToggle,
  Modal,
  ModalVariant,
  Nav,
  NavList,
  NavItem,
  NavExpandable,
  Page,
  PageHeader,
  PageHeaderTools,
  PageSidebar,
  SearchInput,
  SkipToContent
} from '@patternfly/react-core';

import CaretDownIcon from '@patternfly/react-icons/dist/js/icons/caret-down-icon';
import UserIcon from '@patternfly/react-icons/dist/js/icons/user-icon';

import { routes, IAppRoute, IAppRouteGroup } from '@app/routes';
import rhpdsLogo from '@app/bgimages/RHPDS-Logo.svg';
import summitLogo from '@app/bgimages/Summit-Logo.svg';

interface IAppLayout {
  children: React.ReactNode;
}

const AppLayout: React.FunctionComponent<IAppLayout> = ({ children }) => {
  const [isNavOpen, setIsNavOpen] = React.useState(true);
  const [isUserControlDropdownOpen, setUserControlDropdownOpen] = React.useState(false);
  const [isMobileView, setIsMobileView] = React.useState(true);
  const [isNavOpenMobile, setIsNavOpenMobile] = React.useState(false);
<<<<<<< HEAD
  const [users, setUsers] = React.useState([]);
  const [userImpersonationDialogState, setUserImpersonationDialogState] = React.useState<any>({});
=======
  const [users, setUsers] = React.useState([] as any);
  const [userImpersonationDialogState, setUserImpersonationDialogState] = React.useState({} as any);
>>>>>>> c609e345
  const history = useHistory();

  const onNavToggleMobile = () => {
    setIsNavOpenMobile(!isNavOpenMobile);
  };
  const onNavToggle = () => {
    setIsNavOpen(!isNavOpen);
  }
  const onPageResize = (props: { mobileView: boolean; windowSize: number }) => {
    setIsMobileView(props.mobileView);
  };

  const dispatch = useDispatch();
  const authIsAdmin = useSelector(selectAuthIsAdmin);
  const authUser = useSelector(selectAuthUser);
  const impersonateUser = useSelector(selectImpersonationUser);
  const userInterface = useSelector(selectInterface);
  const userNamespace = useSelector(selectUserNamespace);

  async function getUsers() : Promise<any> {
    const resp = await listClusterCustomObject('user.openshift.io', 'v1', 'users', );
    setUsers(resp.items);
  }

  async function waitForSession() {
    const session = await getApiSession();
    console.log("session >>>>>>>>>>>>>>>>>>>>>>>>>>>>>>>>>>>>>>>>>>", session);
    dispatch(
      actionStartSession({
        admin: session.admin || false,
        groups: session.groups || [],
        interface: session.interface,
        user: session.user,
        catalogNamespaces: session.catalogNamespaces,
        serviceNamespaces: session.serviceNamespaces,
        userNamespace: session.userNamespace,
      })
    );
    if (session.admin) {
      getUsers(session);
    }
  }

  async function applyUserImpersonation() {
    const user = userImpersonationDialogState.value;
    const userInfo = await getUserInfo(user);
    dispatch(
      actionSetImpersonation({
        admin: userInfo.admin,
        user: user,
        groups: userInfo.groups || [],
        catalogNamespaces: userInfo.catalogNamespaces,
        serviceNamespaces: userInfo.serviceNamespaces,
        userNamespace: userInfo.userNamespace,
      })
    );
    setUserImpersonationDialogState({
      isOpen: false,
      matchCount: 0,
      value: "",
    });
    history.push('/');
  }

  function closeUserImpersonationDialog() {
    setUserImpersonationDialogState({
      isOpen: false,
      matchCount: 0,
      value: "",
    });
  }

  function openUserImpersonationDialog() {
    setUserImpersonationDialogState({
      isOpen: true,
      matchCount: 0,
      value: "",
    });
  }

  function clearUserImpersonation() {
    dispatch(actionClearImpersonation());
    setUserControlDropdownOpen(false);
  }

  function onUserImpersonationSearchInputChange(value: string) {
    const filteredUsers = users.filter(user => user.metadata.name.startsWith(value));
    setUserImpersonationDialogState({
      isOpen: true,
      matchCount: filteredUsers.length,
      value: filteredUsers.length == 1 ? filteredUsers[0].metadata.name : value,
    });
  }

  function onUserImpersonationSearchInputClear() {
    setUserImpersonationDialogState({
      isOpen: true,
      matchCount: 0,
      value: "",
    });
  }

  React.useEffect(() => {
    waitForSession();
  }, []);

  function LogoImg() {
    function handleClick() {
      history.push('/');
    }
    if (userInterface == 'summit') {
      return (
        <img src={summitLogo} onClick={handleClick} alt="Red Hat Summit" className="summit-logo" style={{height: "48px"}}/>
      );
    } else if(userInterface == 'rhpds') {
      return (
        <img src={rhpdsLogo} onClick={handleClick} alt="Red Hat Product Demo System Logo" className="rhpds-logo" style={{height: "48px"}}/>
      );
    } else {
      return null;
    }
  }

  const UserControlDropdownItems = [
    <DropdownItem key="logout" href="/oauth/sign_out">Log out</DropdownItem>,
  ];
  if (authIsAdmin) {
    UserControlDropdownItems.push(
      <DropdownItem key="impersonate" onClick={openUserImpersonationDialog}>Impersonate user</DropdownItem>
    )
    if (impersonateUser) {
      UserControlDropdownItems.push(
        <DropdownItem key="clear-impersonation" onClick={clearUserImpersonation}>Clear user impersonation</DropdownItem>
      )
    }
  }

  const HeaderTools = (
    <PageHeaderTools>
      <Dropdown
        className={impersonateUser ? ['rhpds-user-controls', 'rhpds-warning'] : ['rhpds-user-controls']}
        position={DropdownPosition.right}
        isOpen={isUserControlDropdownOpen}
        dropdownItems={UserControlDropdownItems}
        toggle={
          <DropdownToggle
            aria-label="user actions dropdown"
            onToggle={() => setUserControlDropdownOpen(isOpen => !isOpen)}
            toggleIndicator={CaretDownIcon}
          >
            {impersonateUser ? impersonateUser : authUser}
          </DropdownToggle>
        }
      />
      <Modal
        variant={ModalVariant.small}
        title="Impersonate User"
        isOpen={userImpersonationDialogState.isOpen}
        onClose={closeUserImpersonationDialog}
        actions={[
          <Button key="confirm" variant="primary" isDisabled={userImpersonationDialogState.matchCount != 1} onClick={applyUserImpersonation}>
            Confirm
          </Button>,
          <Button key="cancel" variant="link" onClick={closeUserImpersonationDialog}>
            Cancel
          </Button>
        ]}
      >
        <SearchInput
          placeholder="Select user"
          value={userImpersonationDialogState.value}
          onChange={onUserImpersonationSearchInputChange}
          onClear={onUserImpersonationSearchInputClear}
          resultsCount={userImpersonationDialogState.matchCount}
        />
      </Modal>
    </PageHeaderTools>
  );

  const Header = (
    <PageHeader
      logo={<LogoImg />}
      headerTools={HeaderTools}
      showNavToggle
      isNavOpen={isNavOpen}
      onNavToggle={isMobileView ? onNavToggleMobile : onNavToggle}
    />
  );

  const location = useLocation();

  const renderNavItem = (route: IAppRoute, index: number) => (
    <NavItem key={`${route.label}-${index}`} id={`${route.label}-${index}`}>
      { route.path === '/services' && userNamespace ? (
        <NavLink exact={route.exact} to={`/services/ns/${userNamespace.name}`} activeClassName="pf-m-current">
          {route.label}
        </NavLink>
      ) : (
        <NavLink exact={route.exact} to={route.path} activeClassName="pf-m-current">
          {route.label}
        </NavLink>
      ) }
    </NavItem>
  );

  const renderNavGroup = (group: IAppRouteGroup, groupIndex: number) => (
    <NavExpandable
      key={`${group.label}-${groupIndex}`}
      id={`${group.label}-${groupIndex}`}
      title={group.label}
      isActive={group.routes.some((route) => route.path === location.pathname)}
    >
      {group.routes.map((route, idx) => route.label && renderNavItem(route, idx))}
    </NavExpandable>
  );

  const Navigation = (
    <Nav id="nav-primary-simple" theme="dark">
      <NavList id="nav-list-simple">
        {routes.map(
          (route, idx) => route.label && (!route.routes ? renderNavItem(route, idx) : renderNavGroup(route, idx))
        )}
      </NavList>
    </Nav>
  );

  const Sidebar = (
    <PageSidebar
      theme="dark"
      nav={Navigation}
      isNavOpen={isMobileView ? isNavOpenMobile : isNavOpen} />
  );

  const pageId = 'primary-app-container';

  const PageSkipToContent = (
    <SkipToContent onClick={(event) => {
      event.preventDefault();
      const primaryContentContainer = document.getElementById(pageId);
      primaryContentContainer && primaryContentContainer.focus();
    }} href={`#${pageId}`}>
      Skip to Content
    </SkipToContent>
  );
  return (
    <Page
      mainContainerId={pageId}
      header={Header}
      sidebar={Sidebar}
      onPageResize={onPageResize}
      skipToContent={PageSkipToContent}>
      {children}
    </Page>
  );
}

export { AppLayout };<|MERGE_RESOLUTION|>--- conflicted
+++ resolved
@@ -60,13 +60,8 @@
   const [isUserControlDropdownOpen, setUserControlDropdownOpen] = React.useState(false);
   const [isMobileView, setIsMobileView] = React.useState(true);
   const [isNavOpenMobile, setIsNavOpenMobile] = React.useState(false);
-<<<<<<< HEAD
   const [users, setUsers] = React.useState([]);
   const [userImpersonationDialogState, setUserImpersonationDialogState] = React.useState<any>({});
-=======
-  const [users, setUsers] = React.useState([] as any);
-  const [userImpersonationDialogState, setUserImpersonationDialogState] = React.useState({} as any);
->>>>>>> c609e345
   const history = useHistory();
 
   const onNavToggleMobile = () => {
@@ -93,7 +88,6 @@
 
   async function waitForSession() {
     const session = await getApiSession();
-    console.log("session >>>>>>>>>>>>>>>>>>>>>>>>>>>>>>>>>>>>>>>>>>", session);
     dispatch(
       actionStartSession({
         admin: session.admin || false,
