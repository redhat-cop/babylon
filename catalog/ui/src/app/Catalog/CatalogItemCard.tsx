<<<<<<< HEAD
import React from 'react';
import { Link, useLocation, useParams } from 'react-router-dom';
=======
import React, { useMemo } from 'react';
import { Link, useLocation, useRouteMatch } from 'react-router-dom';
>>>>>>> 6c18ad56
import { Badge, CardBody, CardHeader, Split, SplitItem, Title } from '@patternfly/react-core';
import { CatalogItem } from '@app/types';
import CatalogItemIcon from './CatalogItemIcon';
import { formatString, getDescription, getIsDisabled, getProvider, getStage, getStatus } from './catalog-utils';
import StatusPageIcons from '@app/components/StatusPageIcons';
import SlaIcon, { SUPPORT_LEVELS } from '@app/components/SlaIcon';
import { displayName, renderContent, stripHtml } from '@app/util';

import './catalog-item-card.css';

const CatalogItemCard: React.FC<{ catalogItem: CatalogItem }> = ({ catalogItem }) => {
  const location = useLocation();
<<<<<<< HEAD
  const { namespace } = useParams();
=======
  const routeMatch = useRouteMatch<{ namespace: string }>('/catalog/:namespace?');
  const level = useMemo(() => {
    const randomNumber = Math.floor(Math.random() * SUPPORT_LEVELS.length);
    return SUPPORT_LEVELS[randomNumber];
  }, []);
>>>>>>> 6c18ad56
  const urlSearchParams = new URLSearchParams(location.search);
  const { description, descriptionFormat } = getDescription(catalogItem);
  const provider = getProvider(catalogItem);
  const stage = getStage(catalogItem);
  const isDisabled = getIsDisabled(catalogItem);
  const { code: status } = getStatus(catalogItem);

  if (!urlSearchParams.has('item')) {
    if (namespace) {
      urlSearchParams.set('item', catalogItem.metadata.name);
    } else {
      urlSearchParams.set('item', `${catalogItem.metadata.namespace}/${catalogItem.metadata.name}`);
    }
  }

  return (
    <Link
      className={`catalog-item-card ${isDisabled ? 'catalog-item-card--disabled' : ''}`}
      to={`${location.pathname}?${urlSearchParams.toString()}`}
    >
      <CardHeader className="catalog-item-card__header">
        <Split>
          <SplitItem>
            <CatalogItemIcon catalogItem={catalogItem} />
            {status && status !== 'operational' ? (
              <StatusPageIcons status={status} className="catalog-item-card__statusPageIcon" />
            ) : null}
          </SplitItem>
          <SplitItem className="catalog-item-card__badges" isFilled>
            {stage === 'dev' ? (
              <Badge className="catalog-item-card__badges--dev">development</Badge>
            ) : stage === 'test' ? (
              <Badge className="catalog-item-card__badges--test">test</Badge>
            ) : (
              <SlaIcon level={level} className="catalog-item-card__sla-icon" />
            )}
          </SplitItem>
        </Split>
      </CardHeader>
      <CardBody className="catalog-item-card__body">
        <Title className="catalog-item-card__title" headingLevel="h3">
          {displayName(catalogItem)}
        </Title>
        <Title className="catalog-item-card__subtitle" headingLevel="h6">
          provided by {formatString(provider)}
        </Title>
        <div className="catalog-item-card__description">
          {description
            ? stripHtml(renderContent(description, { format: descriptionFormat })).slice(0, 150)
            : 'No description available.'}
        </div>
      </CardBody>
    </Link>
  );
};

export default CatalogItemCard;<|MERGE_RESOLUTION|>--- conflicted
+++ resolved
@@ -1,10 +1,5 @@
-<<<<<<< HEAD
-import React from 'react';
-import { Link, useLocation, useParams } from 'react-router-dom';
-=======
 import React, { useMemo } from 'react';
-import { Link, useLocation, useRouteMatch } from 'react-router-dom';
->>>>>>> 6c18ad56
+import { Link, useLocation, useNavigate, useParams } from 'react-router-dom';
 import { Badge, CardBody, CardHeader, Split, SplitItem, Title } from '@patternfly/react-core';
 import { CatalogItem } from '@app/types';
 import CatalogItemIcon from './CatalogItemIcon';
@@ -17,15 +12,12 @@
 
 const CatalogItemCard: React.FC<{ catalogItem: CatalogItem }> = ({ catalogItem }) => {
   const location = useLocation();
-<<<<<<< HEAD
   const { namespace } = useParams();
-=======
-  const routeMatch = useRouteMatch<{ namespace: string }>('/catalog/:namespace?');
+  const navigate = useNavigate();
   const level = useMemo(() => {
     const randomNumber = Math.floor(Math.random() * SUPPORT_LEVELS.length);
     return SUPPORT_LEVELS[randomNumber];
   }, []);
->>>>>>> 6c18ad56
   const urlSearchParams = new URLSearchParams(location.search);
   const { description, descriptionFormat } = getDescription(catalogItem);
   const provider = getProvider(catalogItem);
@@ -42,43 +34,48 @@
   }
 
   return (
-    <Link
-      className={`catalog-item-card ${isDisabled ? 'catalog-item-card--disabled' : ''}`}
-      to={`${location.pathname}?${urlSearchParams.toString()}`}
-    >
-      <CardHeader className="catalog-item-card__header">
-        <Split>
-          <SplitItem>
-            <CatalogItemIcon catalogItem={catalogItem} />
-            {status && status !== 'operational' ? (
-              <StatusPageIcons status={status} className="catalog-item-card__statusPageIcon" />
+    <div className="catalog-item-card__wrapper">
+      {stage === 'prod' ? (
+        <a href="/support" className="catalog-item-card__support">
+          <SlaIcon level={level} className="catalog-item-card__sla-icon" />
+        </a>
+      ) : null}
+      <Link
+        className={`catalog-item-card ${isDisabled ? 'catalog-item-card--disabled' : ''}`}
+        to={`${location.pathname}?${urlSearchParams.toString()}`}
+      >
+        <CardHeader className="catalog-item-card__header">
+          <Split>
+            <SplitItem>
+              <CatalogItemIcon catalogItem={catalogItem} />
+              {status && status !== 'operational' ? (
+                <StatusPageIcons status={status} className="catalog-item-card__statusPageIcon" />
+              ) : null}
+            </SplitItem>
+            {stage !== 'prod' ? (
+              <SplitItem className="catalog-item-card__badges" isFilled>
+                <Badge className={`catalog-item-card__badges--${stage}`}>
+                  {stage === 'dev' ? 'development' : stage}
+                </Badge>
+              </SplitItem>
             ) : null}
-          </SplitItem>
-          <SplitItem className="catalog-item-card__badges" isFilled>
-            {stage === 'dev' ? (
-              <Badge className="catalog-item-card__badges--dev">development</Badge>
-            ) : stage === 'test' ? (
-              <Badge className="catalog-item-card__badges--test">test</Badge>
-            ) : (
-              <SlaIcon level={level} className="catalog-item-card__sla-icon" />
-            )}
-          </SplitItem>
-        </Split>
-      </CardHeader>
-      <CardBody className="catalog-item-card__body">
-        <Title className="catalog-item-card__title" headingLevel="h3">
-          {displayName(catalogItem)}
-        </Title>
-        <Title className="catalog-item-card__subtitle" headingLevel="h6">
-          provided by {formatString(provider)}
-        </Title>
-        <div className="catalog-item-card__description">
-          {description
-            ? stripHtml(renderContent(description, { format: descriptionFormat })).slice(0, 150)
-            : 'No description available.'}
-        </div>
-      </CardBody>
-    </Link>
+          </Split>
+        </CardHeader>
+        <CardBody className="catalog-item-card__body">
+          <Title className="catalog-item-card__title" headingLevel="h3">
+            {displayName(catalogItem)}
+          </Title>
+          <Title className="catalog-item-card__subtitle" headingLevel="h6">
+            provided by {formatString(provider)}
+          </Title>
+          <div className="catalog-item-card__description">
+            {description
+              ? stripHtml(renderContent(description, { format: descriptionFormat })).slice(0, 150)
+              : 'No description available.'}
+          </div>
+        </CardBody>
+      </Link>
+    </div>
   );
 };
 
