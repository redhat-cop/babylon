import * as React from 'react';

import {
  useSelector,
} from 'react-redux';

import {
  selectCatalogItems,
  selectCatalogNamespaces,
  selectUserGroups,
  selectInterface,
  selectUserIsAdmin,
} from '@app/store';

import './catalog.css';

import {
  useHistory,
  useRouteMatch,
  Link
} from 'react-router-dom';

import {
  Backdrop,
  Badge,
  Button,
  Card,
  CardBody,
  CardHeader,
  Checkbox,
  DescriptionList,
  DescriptionListTerm,
  DescriptionListGroup,
  DescriptionListDescription,
  Drawer,
  DrawerActions,
  DrawerCloseButton,
  DrawerContent,
  DrawerContentBody,
  DrawerHead,
  DrawerPanelBody,
  DrawerPanelContent,
  Dropdown,
  DropdownItem,
  DropdownToggle,
  EmptyState,
  EmptyStateIcon,
  Form,
  FormGroup,
  PageSection,
  PageSectionVariants,
  SearchInput,
  Sidebar,
  SidebarContent,
  SidebarPanel,
  Tab,
  Tabs,
  TabTitleText,
  Title,
} from '@patternfly/react-core';

import {
  ExternalLinkAltIcon
} from '@patternfly/react-icons';


import {
  createServiceRequest,
} from '@app/api';

import {
  displayName,
  renderContent,
} from '@app/util';

import { CatalogItemIcon } from './CatalogItemIcon';
import { CatalogItemHealthDisplay } from './CatalogItemHealthDisplay';
import { CatalogItemRating } from './CatalogItemRating';
import { LoadingIcon } from '@app/components/LoadingIcon';
import { LocalTimestamp } from '@app/components/LocalTimestamp';

import TimesIcon from '@patternfly/react-icons/dist/js/icons/times-icon';

export interface CatalogProps {
  location?: any;
}

const HideLabels = ['babylon.gpte.redhat.com/userCatalogItem'];

const Catalog: React.FunctionComponent<CatalogProps> = ({
  location,
}) => {
  const history = useHistory();

  const catalogNamespaceRouteMatch = useRouteMatch<any>('/catalog/ns/:namespace');
  const catalogNamespaceItemRouteMatch = useRouteMatch<any>('/catalog/ns/:namespace/item/:name');
  const catalogItemRouteMatch = useRouteMatch<any>('/catalog/item/:namespace/:name');

  const catalogItemNamespaceName = catalogNamespaceItemRouteMatch?.params.namespace || catalogItemRouteMatch?.params.namespace;
  const catalogItemName = catalogNamespaceItemRouteMatch?.params.name || catalogItemRouteMatch?.params.name;
  const catalogNamespaceName = catalogNamespaceItemRouteMatch?.params.namespace || catalogNamespaceRouteMatch?.params.namespace;
  const catalogPath = catalogNamespaceName ? `/catalog/ns/${catalogNamespaceName}` : '/catalog';

  const userGroups = useSelector(selectUserGroups);
  const userInterface = useSelector(selectInterface);
  const userIsAdmin = useSelector(selectUserIsAdmin);
  const catalogItems = useSelector(selectCatalogItems);
  const catalogNamespaces = useSelector(selectCatalogNamespaces);
  const catalogNamespace = catalogNamespaceName ? (catalogNamespaces.find(ns => ns.name == catalogNamespaceName) || {name: catalogNamespaceName, displayName: catalogNamespaceName, description: ""}) : null;
  const catalogItemNamespace = catalogItemNamespaceName ? (catalogNamespaces.find(ns => ns.name == catalogItemNamespaceName) || {name: catalogItemNamespaceName, displayName: catalogItemNamespaceName, description: ""}) : null;

  const [activeCategory, setActiveCategory] = React.useState('all');
  const [catalogNamespaceSelectIsOpen, setCatalogNamespaceSelectIsOpen] = React.useState(false);
  const [keywordSearchValue, setKeywordSearchValue] = React.useState('');
  const [selectedAttributeFilters, setSelectedAttributeFilters] = React.useState({});

  const selectedCatalogItem = catalogItemName ? (
    catalogItems?.[catalogItemNamespaceName] || []
  ).find(ci => ci.metadata.name == catalogItemName) : null;
  const selectedCatalogItemProvider = selectedCatalogItem?.metadata?.labels?.['babylon.gpte.redhat.com/provider']


  function category(catalogItem: { metadata: { labels: { [x: string]: string | null; }; }; }): string | null {
    if (catalogItem.metadata.labels) {
      return catalogItem.metadata.labels['babylon.gpte.redhat.com/category'];
    } else {
      return null;
    }
  }

<<<<<<< HEAD
=======
  function creationTimestamp(catalogItem: { status: { creationTimestamp: any; }; metadata: { creationTimestamp: any; }; }) {
     const ts = catalogItem.status && catalogItem.status.creationTimestamp ? catalogItem.status.creationTimestamp : catalogItem.metadata.creationTimestamp;
     return (<LocalTimestamp timestamp={ts}/>);
  }

  function updateTimestamp(catalogItem: { status: { updateTimestamp: any; }; metadata: { creationTimestamp: any; }; }) {
     const ts = catalogItem.status && catalogItem.status.updateTimestamp ? catalogItem.status.updateTimestamp : catalogItem.metadata.creationTimestamp;
     return (<LocalTimestamp timestamp={ts}/>);
  }

>>>>>>> c609e345
  function description(catalogItem, options={}): string {
    if (catalogItem.metadata?.annotations?.['babylon.gpte.redhat.com/description']) {
      options['format'] = catalogItem.metadata.annotations?.['babylon.gpte.redhat.com/descriptionFormat'] || 'asciidoc';
      return renderContent(catalogItem.metadata.annotations['babylon.gpte.redhat.com/description'], options);
    } else {
      return 'No description provided.';
    }
  }

  function icon(ci): string {
    if (ci.metadata.annotations && ci.metadata.annotations['babylon.gpte.redhat.com/icon']) {
      return ci.metadata.annotations['babylon.gpte.redhat.com/icon'];
    } else {
      return '';
    }
  }

<<<<<<< HEAD
  async function requestCatalogItem(): void {
=======
  function provider(catalogItem): string {
    if (catalogItem.metadata.labels && catalogItem.metadata.labels['babylon.gpte.redhat.com/provider']) {
      return catalogItem.metadata.labels['babylon.gpte.redhat.com/provider'];
    } else {
      return 'GPTE';
    }
  }

  function runtime(catalogItem): string {
    if (catalogItem.spec && catalogItem.spec.runtime) {
      return catalogItem.spec.runtime;
    } else {
      return '8 hours';
    }
  }

  function lifetime(catalogItem): string {
    if (catalogItem.spec && catalogItem.spec.lifetime) {
      return catalogItem.spec.lifetime;
    } else {
      return '3 days';
    }
  }

  async function requestCatalogItem(): Promise<void> {
>>>>>>> c609e345
    // Either direct user to request form or immediately request if form would be empty.
    if (
      selectedCatalogItem.spec.termsOfService ||
      (selectedCatalogItem.spec.parameters || []).length > 0
    ) {
      history.push({
        pathname: `/catalog/request/${catalogItemNamespaceName}/${catalogItemName}`,
        state: { fromCatalog: true },
      });
    } else {
      const resourceClaim = await createServiceRequest({
        catalogItem: selectedCatalogItem,
        catalogNamespace: catalogItemNamespace,
      });
      history.push(`/services/ns/${resourceClaim.metadata.namespace}/item/${resourceClaim.metadata.name}`);
    }
  }

  function unselectCatalogItem(): void {
    if (location.state) {
      history.goBack();
    } else {
      history.push(catalogPath);
    }
  }

  function onKeywordSearchChange(value): void {
    setKeywordSearchValue(value);
  }

  function onAttributeFilterChange(checked: boolean, event): void {
    const [attrKey, valueKey] = event.target.id.split('/');
    setSelectedAttributeFilters(value => {
      const ret = JSON.parse(JSON.stringify(value));
      if (ret[attrKey]) {
        if (ret[attrKey][valueKey]) {
          delete ret[attrKey][valueKey];
        } else {
          ret[attrKey][valueKey] = true;
        }
      } else {
        ret[attrKey] = {[valueKey]: true};
      }
      return ret;
    });
  }

  const descriptionDiv = selectedCatalogItem ? (
    <div
      className="rhpds-catalog-item-details-description"
      dangerouslySetInnerHTML={{
        __html: description(selectedCatalogItem, {allowIFrame: true})
      }}
    />
  ) : null;

  const selectedCatalogItemDisplay = selectedCatalogItem ? (
    <DrawerPanelContent
      className="rhpds-catalog-item-details"
      widths={{default: 'width_75', lg: 'width_75', xl: 'width_66', '2xl': 'width_50'}}
    >
      <DrawerHead>
        <div className="rhpds-catalog-item-header">
          <CatalogItemIcon icon={icon(selectedCatalogItem)} />
          <div className="rhpds-catalog-item-header-text">
            <div className="rhpds-catalog-item-title">{displayName(selectedCatalogItem)}</div>
            { selectedCatalogItemProvider ? (
              <div className="rhpds-catalog-item-subtitle">provided by {selectedCatalogItemProvider}</div>
            ) : null }
          </div>
        </div>
        <DrawerActions>
          <DrawerCloseButton onClick={unselectCatalogItem} />
        </DrawerActions>
      </DrawerHead>
      <PageSection variant={PageSectionVariants.light} className="rhpds-catalog-item-details-actions">
        <Button
          onClick={requestCatalogItem}
          isDisabled={selectedCatalogItem.spec.allowUserGroups && selectedCatalogItem.spec.allowUserGroups.filter(group => userGroups.includes(group)).length == 0}
        >
          Request
        </Button>
      </PageSection>
      <PageSection variant={PageSectionVariants.light} className="rhpds-catalog-item-details-body">
        <div className="rhpds-catalog-item-details-body-sidebar">
          <DescriptionList>
            { selectedCatalogItem.status?.rating ? (
              <DescriptionListGroup>
                <DescriptionListTerm>Rating</DescriptionListTerm>
                <DescriptionListDescription>
                  <CatalogItemRating catalogItem={selectedCatalogItem} starDimension="20px" />
                </DescriptionListDescription>
              </DescriptionListGroup>
            ) : null }

            { selectedCatalogItem.status?.provisionHistory ? (
              <DescriptionListGroup>
                <DescriptionListTerm>Health</DescriptionListTerm>
                <DescriptionListDescription>
                  <CatalogItemHealthDisplay catalogItem={selectedCatalogItem} />
                </DescriptionListDescription>
              </DescriptionListGroup>
            ) : null }

            { Object.keys(selectedCatalogItem.metadata.labels)
              .filter(label => {
                if (!label.startsWith('babylon.gpte.redhat.com/')
                  || HideLabels.includes(label)
                ) {
                  return false;
                }
                const attr = label.substring(24);
                return !['category'].includes(attr);
              })
              .map(label => {
                const attr = label.substring(24);
                if (attr === 'stage') {
                    return null
                }
                const value = selectedCatalogItem.metadata.labels[label];
                return (
                  <DescriptionListGroup key={attr}>
                    <DescriptionListTerm>{attr.replaceAll('_', ' ')}</DescriptionListTerm>
                    <DescriptionListDescription>{value.replaceAll('_', ' ')}</DescriptionListDescription>
                  </DescriptionListGroup>
                );
              })
            }
          </DescriptionList>
        </div>
        <div className="rhpds-catalog-item-details-body-content">
          <div className="rhpds-heading">Description</div>
          { descriptionDiv }
        </div>
      </PageSection>
    </DrawerPanelContent>
  ) : null;

  const allCatalogItems = (
    (catalogNamespaceName ? (catalogItems[catalogNamespaceName] || []) : Object.values(catalogItems || []).flat())
  );

  const availableCatalogItems = allCatalogItems.filter(ci => {
    if (activeCategory !== 'all' && activeCategory !== category(ci)) {
      return false;
    }
    return true;
  });

  const filteredCatalogItems = availableCatalogItems.filter(ci => {
    const ciCategory = category(ci);
    if (keywordSearchValue) {
      let keywordMatch = false;
      const keywords = keywordSearchValue.trim().split("");
      for (let i=0; i < keywords.length; ++i) {
        const keyword = keywords[i].toLowerCase();
        if (ci.metadata.name.toLowerCase().includes(keyword)
          || displayName(ci).toLowerCase().includes(keyword)
          || (ciCategory && ciCategory.toLowerCase().includes(keyword))
        ) {
          keywordMatch = true;
        }
        if (!keywordMatch && ci.metadata.labels) {
          for (const label in ci.metadata.labels) {
            if (label.startsWith('babylon.gpte.redhat.com/')
              && ci.metadata.labels[label].toLowerCase().includes(keyword)
            ) {
              keywordMatch = true;
              break;
            }
          }
        }
        if (keywordMatch) {
          break;
        }
      }
      if (!keywordMatch) {
        return false;
      }
    }

    for (const [attrKey, valueFilters] of Object.entries(selectedAttributeFilters)) {
      let attrMatch;
      for (const [valueKey, selected] of Object.entries(valueFilters as any)) {
        if (selected) {
          attrMatch = false;
          if (ci.metadata.labels) {
            for (const [label, value] of Object.entries(ci.metadata.labels)) {
              if (label.startsWith('babylon.gpte.redhat.com/')) {
                const attr = label.substring(24);
                if (attrKey == attr.toLowerCase() && valueKey == (value as string).toLowerCase()) {
                  attrMatch = true;
                }
              }
            }
          }
        }
      }
      if (attrMatch === false) {
        return false;
      }
    }

    return true;
  })
  .sort((a, b) => {
    const av = displayName(a);
    const bv = displayName(b);
    return av < bv ? -1 : av > bv ? 1 : 0;
  });

  const categories = Array.from(new Set(
    allCatalogItems
    .map(ci => category(ci))
    .filter(category => category)
  ));
  categories.sort((a, b) => {
    const av = (a as string).toUpperCase();
    const bv = (b as string).toUpperCase();
    if (av == 'OTHER') {
      return 1;
    } else if( bv == 'OTHER') {
      return -1;
    } else {
      return av < bv ? -1 : av > bv ? 1 : 0;
    }
  });

  function extractAttributeFilters (catalogItems) {
    const attributeFilters: any = {};
    for (let i=0; i < catalogItems.length; ++i) {
      const ci = availableCatalogItems[i];
      if (!ci.metadata.labels) { continue; }
      for (const label in ci.metadata.labels) {
        if (!label.startsWith('babylon.gpte.redhat.com/')
          || label.toLowerCase() === 'babylon.gpte.redhat.com/category'
          || HideLabels.includes(label)
        ) {
          continue;
        }
        const attr = label.substring(24);
        const attrKey = attr.toLowerCase();
        const value = ci.metadata.labels[label];
        const valueKey = value.toLowerCase();
        if (!attributeFilters[attrKey]) {
          attributeFilters[attrKey] = {
            text: attr.replaceAll('_', ' '),
            values: {},
          }
        }
        const labelValues = attributeFilters[attrKey].values;
        if (labelValues[valueKey]) {
          labelValues[valueKey].count++;
        } else {
          labelValues[valueKey] = {
            count: 1,
            selected: selectedAttributeFilters[attrKey]?.[valueKey],
            text: value.replaceAll('_', ' '),
          }
        }
      }
    }

    // Hide stage if user only sees prod (single value)
    if (attributeFilters.stage && Object.keys(attributeFilters.stage.values).length == 1) {
      delete attributeFilters['stage'];
    }

    return attributeFilters;
  }

  const attributeFilters = extractAttributeFilters(availableCatalogItems);

  const catalogItemCards = filteredCatalogItems.map(
    catalogItem => {
      const provider = catalogItem?.metadata?.labels?.['babylon.gpte.redhat.com/provider']
      return (
        <Link
          className="rhpds-catalog-item-card-link"
          key={catalogItem.metadata.uid}
          to={{
            pathname: catalogNamespaceName ? `${catalogPath}/item/${catalogItem.metadata.name}` :  `${catalogPath}/item/${catalogItem.metadata.namespace}/${catalogItem.metadata.name}`,
            state: { fromCatalog: true },
          }}
        >
          <CardHeader className="rhpds-catalog-item-card-header">
            <CatalogItemIcon icon={icon(catalogItem)} />
            <div>
              <div>
                {catalogItem.metadata.labels?.['babylon.gpte.redhat.com/product'] ? (
                  <Badge className="rhpds-product-badge">{catalogItem.metadata.labels['babylon.gpte.redhat.com/product']}</Badge>
                ) : null }
                {catalogItem.metadata.labels?.['babylon.gpte.redhat.com/stage'] === 'dev' ? (
                  <Badge className="rhpds-dev-badge">development</Badge>
                ) : null }
                {catalogItem.metadata.labels?.['babylon.gpte.redhat.com/stage'] === 'test' ? (
                  <Badge  className="rhpds-test-badge">test</Badge>
                ) : null }
              </div>
              <div>
            { (catalogItem.status && catalogItem.status.rating) ? (
              <CatalogItemRating catalogItem={catalogItem} starDimension="14px" />
            ) : null }
              </div>
            </div>
          </CardHeader>
          <CardBody>
            <div className="rhpds-catalog-item-title">{displayName(catalogItem)}</div>
            { provider ? (
              <div className="rhpds-catalog-item-subtitle">provided by {provider}</div>
            ) : null }
            <div
              className="rhpds-catalog-item-description"
              dangerouslySetInnerHTML={{__html: description(catalogItem)}}
            />
          </CardBody>
        </Link>
      );
    }
  );

  const selectActiveCategory = (event, category) => {
    setActiveCategory(category);
  };

  const renderCategoryTab = (category: string) => (
    <Tab key={category} eventKey={category} title={<TabTitleText>{category.replaceAll('_', ' ')}</TabTitleText>} aria-controls=""></Tab>
  );

  return (
    <Drawer isExpanded={selectedCatalogItem}>
      <DrawerContent panelContent={selectedCatalogItemDisplay}>
        {selectedCatalogItem ? (<Backdrop />) : null}
        <DrawerContentBody>
          { (catalogNamespace || catalogNamespaces.length > 1) ? (
            <PageSection variant={PageSectionVariants.light} className="rhpds-project-select">
              <Dropdown isPlain
                isOpen={catalogNamespaceSelectIsOpen}
                toggle={
                  <DropdownToggle onToggle={() => setCatalogNamespaceSelectIsOpen(v => !v)}>
                    Catalog: {catalogNamespace ? catalogNamespace.displayName : "all catalogs"}
                  </DropdownToggle>
                }
                dropdownItems={[
                    <DropdownItem key="*"
                      onClick={() => { setCatalogNamespaceSelectIsOpen(false); history.push("/catalog"); }}
                    >- all catalogs -</DropdownItem>
                  ].concat(catalogNamespaces.map(namespace =>
                    <DropdownItem key={namespace.name}
                      onClick={() => { setCatalogNamespaceSelectIsOpen(false); history.push(`/catalog/ns/${namespace.name}`) }}
                    >{namespace.displayName}</DropdownItem>
                  ))
                }
              />
            </PageSection>
          ) : null }
          { userInterface === 'rhpds' ? (
            <PageSection variant={PageSectionVariants.light} className="rhpds-catalog-header">
              <Title headingLevel="h1" size="2xl">Red Hat Product Demo System</Title>
              <div>Select an item to request a new service, demo, or lab.</div>
            </PageSection>
          ) : userInterface === 'summit' ? (
            <PageSection variant={PageSectionVariants.light} className="rhpds-catalog-header">
              <Title headingLevel="h1" size="2xl">Red Hat Summit Labs</Title>
              <div>Please select the catalog item for your lab as instructed by a lab facilitator.</div>
            </PageSection>
          ) : (
            <PageSection variant={PageSectionVariants.light} className="rhpds-catalog-header">
              <Title headingLevel="h1" size="2xl">Catalog</Title>
              <div>Select an item to request a new service, demo, or lab.</div>
            </PageSection>
          ) }
          <PageSection variant={PageSectionVariants.light}>
            <Card className="rhpds-catalog-box">
              <CardBody>
                <Sidebar>
                  <SidebarPanel>
                    <Tabs isVertical
                      activeKey={activeCategory}
                      onSelect={selectActiveCategory}
                      inset={{default: 'insetNone', sm: 'insetNone', md: 'insetNone', lg: 'insetNone', xl: 'insetNone', '2xl': 'insetNone'}}>
<<<<<<< HEAD
                      <Tab eventKey="all" title={<TabTitleText>All Items</TabTitleText>} aria-controls=""></Tab>
                      { categories.map(cat => renderCategoryTab(cat)) }
=======
                      <Tab eventKey="all" title={<TabTitleText>All Items</TabTitleText>}></Tab>
                      { categories.map(cat => renderCategoryTab(cat as string)) }
>>>>>>> c609e345
                    </Tabs>
                    <Form>
                    { Object.entries(attributeFilters).sort().map( ([attrKey, attr]: [any, any]) => (
                      <FormGroup key={attrKey} fieldId={attrKey}>
                        <fieldset>
                        <legend className="pf-c-form__label"><span className="pf-c-form__label-text">{attr.text}</span></legend>
                      { Object.entries(attr.values).sort().map( ([valueKey, value]: [any, any]) => (
                        <Checkbox id={attrKey + '/' + valueKey} key={attrKey + '/' + valueKey}
                          label={value.text + ' (' + value.count + ')'}
                          isChecked={value.selected}
                          onChange={onAttributeFilterChange}
                        />
                      ))}
                      </fieldset>
                      </FormGroup>
                    ))}
                    <Button
                      type="submit"
                      className="visually-hidden"
                      isDisabled
                    >
                      submit
                    </Button>
                    </Form>
                  </SidebarPanel>
                  <SidebarContent>
                    <PageSection variant={PageSectionVariants.light} className="rhpds-catalog-box-header">
                      <div className="rhpds-catalog-title">{activeCategory == 'all' ? 'All Items' : activeCategory.replaceAll('_', ' ')}</div>
                      <div className="rhpds-catalog-filter">
                        <SearchInput className="rhpds-catalog-keyword-search"
                          value=""
                          aria-label="Search"
                          placeholder="Filter by keyword..."
                          onChange={onKeywordSearchChange}
                        />
                        <div className="rhpds-catalog-filter__item-count">{filteredCatalogItems.length == 1 ? '1 item' : filteredCatalogItems.length + ' items'}</div>
                      </div>
                    </PageSection>
                    { catalogItemCards.length > 0 ? (
                      <PageSection variant={PageSectionVariants.default} className="rhpds-catalog-box-items">
                        { catalogItemCards }
                      </PageSection>
                    ) : (
                      <PageSection variant={PageSectionVariants.default} className="rhpds-catalog-box-empty">
                        <EmptyState>
                          { catalogItems ? "No catalog items match filters." : (
                            <EmptyStateIcon icon={LoadingIcon} />
                          ) }
                        </EmptyState>
                      </PageSection>
                    )}
                  </SidebarContent>
                </Sidebar>
              </CardBody>
            </Card>
          </PageSection>
        </DrawerContentBody>
      </DrawerContent>
    </Drawer>
  );
}

export { Catalog };<|MERGE_RESOLUTION|>--- conflicted
+++ resolved
@@ -128,8 +128,6 @@
     }
   }
 
-<<<<<<< HEAD
-=======
   function creationTimestamp(catalogItem: { status: { creationTimestamp: any; }; metadata: { creationTimestamp: any; }; }) {
      const ts = catalogItem.status && catalogItem.status.creationTimestamp ? catalogItem.status.creationTimestamp : catalogItem.metadata.creationTimestamp;
      return (<LocalTimestamp timestamp={ts}/>);
@@ -140,7 +138,6 @@
      return (<LocalTimestamp timestamp={ts}/>);
   }
 
->>>>>>> c609e345
   function description(catalogItem, options={}): string {
     if (catalogItem.metadata?.annotations?.['babylon.gpte.redhat.com/description']) {
       options['format'] = catalogItem.metadata.annotations?.['babylon.gpte.redhat.com/descriptionFormat'] || 'asciidoc';
@@ -158,9 +155,6 @@
     }
   }
 
-<<<<<<< HEAD
-  async function requestCatalogItem(): void {
-=======
   function provider(catalogItem): string {
     if (catalogItem.metadata.labels && catalogItem.metadata.labels['babylon.gpte.redhat.com/provider']) {
       return catalogItem.metadata.labels['babylon.gpte.redhat.com/provider'];
@@ -186,7 +180,6 @@
   }
 
   async function requestCatalogItem(): Promise<void> {
->>>>>>> c609e345
     // Either direct user to request form or immediately request if form would be empty.
     if (
       selectedCatalogItem.spec.termsOfService ||
@@ -201,6 +194,7 @@
         catalogItem: selectedCatalogItem,
         catalogNamespace: catalogItemNamespace,
       });
+      console.log("createServiceRequest", resourceClaim);;
       history.push(`/services/ns/${resourceClaim.metadata.namespace}/item/${resourceClaim.metadata.name}`);
     }
   }
@@ -568,13 +562,8 @@
                       activeKey={activeCategory}
                       onSelect={selectActiveCategory}
                       inset={{default: 'insetNone', sm: 'insetNone', md: 'insetNone', lg: 'insetNone', xl: 'insetNone', '2xl': 'insetNone'}}>
-<<<<<<< HEAD
                       <Tab eventKey="all" title={<TabTitleText>All Items</TabTitleText>} aria-controls=""></Tab>
                       { categories.map(cat => renderCategoryTab(cat)) }
-=======
-                      <Tab eventKey="all" title={<TabTitleText>All Items</TabTitleText>}></Tab>
-                      { categories.map(cat => renderCategoryTab(cat as string)) }
->>>>>>> c609e345
                     </Tabs>
                     <Form>
                     { Object.entries(attributeFilters).sort().map( ([attrKey, attr]: [any, any]) => (
