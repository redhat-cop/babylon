import * as React from 'react';

import {
  useSelector,
} from 'react-redux';

import {
  selectCatalogItems,
  selectResourceClaims,
  selectCatalogNamespaces,
  selectUserGroups,
  selectInterface,
  selectUserIsAdmin,
} from '@app/store';

import './catalog.css';

import {
  useHistory,
  useRouteMatch,
  Link
} from 'react-router-dom';

import {
  Backdrop,
  Badge,
  Button,
  Card,
  CardBody,
  CardHeader,
  Checkbox,
  DescriptionList,
  DescriptionListTerm,
  DescriptionListGroup,
  DescriptionListDescription,
  Drawer,
  DrawerActions,
  DrawerCloseButton,
  DrawerContent,
  DrawerContentBody,
  DrawerHead,
  DrawerPanelBody,
  DrawerPanelContent,
  Dropdown,
  DropdownItem,
  DropdownToggle,
  EmptyState,
  EmptyStateIcon,
  Form,
  FormGroup,
  PageSection,
  PageSectionVariants,
  SearchInput,
  Sidebar,
  SidebarContent,
  SidebarPanel,
  Tab,
  Tabs,
  TabTitleText,
  Title,
} from '@patternfly/react-core';

import {
  ExternalLinkAltIcon
} from '@patternfly/react-icons';


import {
  createServiceRequest,
} from '@app/api';

import {
  checkAccessControl,
  displayName,
  renderContent,
} from '@app/util';

import { CatalogItemIcon } from './CatalogItemIcon';
import { CatalogItemHealthDisplay } from './CatalogItemHealthDisplay';
import { CatalogItemRating } from './CatalogItemRating';
import { LoadingIcon } from '@app/components/LoadingIcon';
import { LocalTimestamp } from '@app/components/LocalTimestamp';

import TimesIcon from '@patternfly/react-icons/dist/js/icons/times-icon';

export interface CatalogProps {
  location?: any;
}

const getCatalogItemsFromServices = (allResourceClaims: any) => {
  const catalogItems = [];
  const resourceClaimLists = Object.values(allResourceClaims !== null ? allResourceClaims : {});
  for (const resourceClaimList of resourceClaimLists){
    for (const resourceClaim of resourceClaimList as any){
      const catalogItemName = resourceClaim.metadata.labels['babylon.gpte.redhat.com/catalogItemName'];
      const catalogItemNamespace = resourceClaim.metadata.labels['babylon.gpte.redhat.com/catalogItemNamespace'];
      catalogItems.push({catalogItemName, catalogItemNamespace});
    }
  }
  return catalogItems;
};

const isRequestAllowed = (runningServices: any[], selectedCatalogItemName: string, selectedCatalogItemNamespace: string) => 
  Boolean(runningServices.find(service => 
    service.catalogItemName === selectedCatalogItemName &&
    service.catalogItemNamespace === selectedCatalogItemNamespace
  ));

const HideLabels = ['babylon.gpte.redhat.com/userCatalogItem'];

const Catalog: React.FunctionComponent<CatalogProps> = ({
  location,
}) => {
  const history = useHistory();

  const catalogNamespaceRouteMatch = useRouteMatch<any>('/catalog/ns/:namespace');
  const catalogNamespaceItemRouteMatch = useRouteMatch<any>('/catalog/ns/:namespace/item/:name');
  const catalogItemRouteMatch = useRouteMatch<any>('/catalog/item/:namespace/:name');

  const catalogItemNamespaceName = catalogNamespaceItemRouteMatch?.params.namespace || catalogItemRouteMatch?.params.namespace;
  const catalogItemName = catalogNamespaceItemRouteMatch?.params.name || catalogItemRouteMatch?.params.name;
  const catalogNamespaceName = catalogNamespaceItemRouteMatch?.params.namespace || catalogNamespaceRouteMatch?.params.namespace;
  const catalogPath = catalogNamespaceName ? `/catalog/ns/${catalogNamespaceName}` : '/catalog';

  const userGroups = useSelector(selectUserGroups);
  const userInterface = useSelector(selectInterface);
  const userIsAdmin = useSelector(selectUserIsAdmin);
  const allResourceClaims = useSelector(selectResourceClaims);
  const catalogItems = useSelector(selectCatalogItems);
  const catalogNamespaces = useSelector(selectCatalogNamespaces);
  const catalogNamespace = catalogNamespaceName ? (catalogNamespaces.find(ns => ns.name == catalogNamespaceName) || {name: catalogNamespaceName, displayName: catalogNamespaceName, description: ""}) : null;
  const catalogItemNamespace = catalogItemNamespaceName ? (catalogNamespaces.find(ns => ns.name == catalogItemNamespaceName) || {name: catalogItemNamespaceName, displayName: catalogItemNamespaceName, description: ""}) : null;

  const [activeCategory, setActiveCategory] = React.useState('all');
  const [catalogNamespaceSelectIsOpen, setCatalogNamespaceSelectIsOpen] = React.useState(false);
  const [keywordSearchValue, setKeywordSearchValue] = React.useState('');
  const [selectedAttributeFilters, setSelectedAttributeFilters] = React.useState({});

  const generalServiceCountError = "You are running 3 applications and have exceeded your quota of (3) applications. You will not be able to request any new applications until you retire existing applications. If you feel this is an error, please contact rhpds-help@redhat.com.";
  const alreadyRunningInstanceError = "You are already running 1 instance(s) of the requested application. You will not be able to request another instance of this application until you retire the existing application. If you feel this is an error, please contact rhpds-help@redhat.com.";
  
  const selectedCatalogItem = catalogItemName ? (
    catalogItems?.[catalogItemNamespaceName] || []
  ).find(ci => ci.metadata.name == catalogItemName) : null;
  const selectedCatalogItemProvider = selectedCatalogItem?.metadata?.labels?.['babylon.gpte.redhat.com/provider']

  const selectedCatalogItemName = selectedCatalogItem?.metadata?.name;
  const selectedCatalogItemNamespace = selectedCatalogItem?.metadata?.namespace;
  const services = getCatalogItemsFromServices(allResourceClaims);

  function category(catalogItem: { metadata: { labels: { [x: string]: string | null; }; }; }): string | null {
    if (catalogItem.metadata.labels) {
      return catalogItem.metadata.labels['babylon.gpte.redhat.com/category'];
    } else {
      return null;
    }
  }

  function description(catalogItem, options={}): string {
    if (catalogItem.metadata?.annotations?.['babylon.gpte.redhat.com/description']) {
      options['format'] = catalogItem.metadata.annotations?.['babylon.gpte.redhat.com/descriptionFormat'] || 'asciidoc';
      return renderContent(catalogItem.metadata.annotations['babylon.gpte.redhat.com/description'], options);
    } else {
      return 'No description provided.';
    }
  }

  function icon(ci): string {
    if (ci.metadata.annotations && ci.metadata.annotations['babylon.gpte.redhat.com/icon']) {
      return ci.metadata.annotations['babylon.gpte.redhat.com/icon'];
    } else {
      return '';
    }
  }

  async function requestCatalogItem(): Promise<void> {
    // Either direct user to request form or immediately request if form would be empty.
    if (
      selectedCatalogItem.spec.termsOfService ||
      (selectedCatalogItem.spec.parameters || []).length > 0
    ) {
      history.push({
        pathname: `/catalog/request/${catalogItemNamespaceName}/${catalogItemName}`,
        state: { fromCatalog: true },
      });
    } else {
      const resourceClaim = await createServiceRequest({
        catalogItem: selectedCatalogItem,
        catalogNamespace: catalogItemNamespace,
      });
      history.push(`/services/ns/${resourceClaim.metadata.namespace}/item/${resourceClaim.metadata.name}`);
    }
  }

  function unselectCatalogItem(): void {
    if (location.state) {
      history.goBack();
    } else {
      history.push(catalogPath);
    }
  }

  function onKeywordSearchChange(value): void {
    setKeywordSearchValue(value);
  }

  function onAttributeFilterChange(checked: boolean, event): void {
    const [attrKey, valueKey] = event.target.id.split('/');
    setSelectedAttributeFilters(value => {
      const ret = JSON.parse(JSON.stringify(value));
      if (ret[attrKey]) {
        if (ret[attrKey][valueKey]) {
          delete ret[attrKey][valueKey];
        } else {
          ret[attrKey][valueKey] = true;
        }
      } else {
        ret[attrKey] = {[valueKey]: true};
      }
      return ret;
    });
  }

  const descriptionDiv = selectedCatalogItem ? (
    <div
      className="rhpds-catalog-item-details-description"
      dangerouslySetInnerHTML={{
        __html: description(selectedCatalogItem, {allowIFrame: true})
      }}
    />
  ) : null;
  const selectedCatalogItemAccess = checkAccessControl(selectedCatalogItem?.spec?.accessControl, userGroups);
  const selectedCatalogItemDisplay = selectedCatalogItem ? (
    <DrawerPanelContent
      className="rhpds-catalog-item-details"
      widths={{default: 'width_75', lg: 'width_75', xl: 'width_66', '2xl': 'width_50'}}
    >
      <DrawerHead>
        <div className="rhpds-catalog-item-header">
          <CatalogItemIcon icon={icon(selectedCatalogItem)} />
          <div className="rhpds-catalog-item-header-text">
            <div className="rhpds-catalog-item-title">{displayName(selectedCatalogItem)}</div>
            { selectedCatalogItemProvider ? (
              <div className="rhpds-catalog-item-subtitle">provided by {selectedCatalogItemProvider}</div>
            ) : null }
          </div>
        </div>
        <DrawerActions>
          <DrawerCloseButton onClick={unselectCatalogItem} />
        </DrawerActions>
      </DrawerHead>
        <PageSection variant={PageSectionVariants.light} className="rhpds-catalog-item-details-actions">
        {userIsAdmin ?
          <Button
            onClick={requestCatalogItem}
            isDisabled={'deny' === selectedCatalogItemAccess}
            variant={selectedCatalogItemAccess === 'allow' ? 'primary' : 'secondary'}
          >
            {selectedCatalogItemAccess === 'allow' ? 'Request Service' : 'Request Information'}
          </Button> :
          <Button
            onClick={requestCatalogItem}
            isDisabled={selectedCatalogItemAccess === 'true' ? true : isRequestAllowed(services, selectedCatalogItemName, selectedCatalogItemNamespace) || services.length >= 3}
            variant={selectedCatalogItemAccess === 'allow' ? 'primary' : 'secondary'}
          >
            {selectedCatalogItemAccess === 'allow' ? 'Request Service' : 'Request Information'}
          </Button>
        }
        {(() => {
          if (!userIsAdmin) {
<<<<<<< HEAD
            if (isRequestAllowed(resources, currentService) && resources.length < 3) {
              return (<p style={{ color: 'red' }}> {alreadyRunningInstanceError} </p>)
            } else if (resources.length >= 3) {
              return (<p style={{ color: 'red' }}> {generalServiceCountError} </p>)
            }
          }
        })()}
      </PageSection>
=======
            if (isRequestAllowed(services, selectedCatalogItemName, selectedCatalogItemNamespace) && services.length < 3) {
              return (<p style={{ color: 'red' }}> {alreadyRunningInstanceError} </p>)
            } else if (services.length >= 3) {
              return (<p style={{ color: 'red' }}> {generalServiceCountError} </p>)
            }
          }
          return null;
        })()}
        </PageSection>
>>>>>>> bb3bc65f
      <PageSection variant={PageSectionVariants.light} className="rhpds-catalog-item-details-body">
        <div className="rhpds-catalog-item-details-body-sidebar">
          <DescriptionList>
            { selectedCatalogItem.status?.rating ? (
              <DescriptionListGroup>
                <DescriptionListTerm>Rating</DescriptionListTerm>
                <DescriptionListDescription>
                  <CatalogItemRating catalogItem={selectedCatalogItem} starDimension="20px" />
                </DescriptionListDescription>
              </DescriptionListGroup>
            ) : null }

            { selectedCatalogItem.status?.provisionHistory ? (
              <DescriptionListGroup>
                <DescriptionListTerm>Health</DescriptionListTerm>
                <DescriptionListDescription>
                  <CatalogItemHealthDisplay catalogItem={selectedCatalogItem} />
                </DescriptionListDescription>
              </DescriptionListGroup>
            ) : null }

            { Object.keys(selectedCatalogItem.metadata.labels)
              .filter(label => {
                if (!label.startsWith('babylon.gpte.redhat.com/')
                  || HideLabels.includes(label)
                ) {
                  return false;
                }
                const attr = label.substring(24);
                return !['category'].includes(attr);
              })
              .map(label => {
                const attr = label.substring(24);
                if (attr === 'stage') {
                    return null
                }
                const value = selectedCatalogItem.metadata.labels[label];
                return (
                  <DescriptionListGroup key={attr}>
                    <DescriptionListTerm>{attr.replace(/_/g, ' ')}</DescriptionListTerm>
                    <DescriptionListDescription>{value.replace(/_/g, ' ')}</DescriptionListDescription>
                  </DescriptionListGroup>
                );
              })
            }
          </DescriptionList>
        </div>
        <div className="rhpds-catalog-item-details-body-content">
          <div className="rhpds-heading">Description</div>
          { descriptionDiv }
        </div>
      </PageSection>
    </DrawerPanelContent>
  ) : null;

  const allCatalogItems = (
    catalogNamespaceName ? (
      catalogItems?.[catalogNamespaceName] || []
    ) : (
      Object.values(catalogItems || []).reduce((a : any, v) => a.concat(v), [])
    )
  );

  const availableCatalogItems = allCatalogItems.filter(ci => {
    if ('deny' === checkAccessControl(ci.spec.accessControl, userGroups)) {
      return false;
    }
    if (activeCategory !== 'all' && activeCategory !== category(ci)) {
      return false;
    }
    return true;
  });

  const filteredCatalogItems = availableCatalogItems.filter(ci => {
    const ciCategory = category(ci);
    const ciDescription = ci.metadata.annotations?.['babylon.gpte.redhat.com/description'];
    if (keywordSearchValue) {
      const keywords = keywordSearchValue.trim().split(/ +/);
      for (let i=0; i < keywords.length; ++i) {
        const keyword = keywords[i].toLowerCase();
        let keywordMatch = null;
        if (ci.metadata.name.toLowerCase().includes(keyword)
          || displayName(ci).toLowerCase().includes(keyword)
          || (ciCategory && ciCategory.toLowerCase().includes(keyword))
          || (ciDescription && ciDescription.toLowerCase().includes(keyword))
        ) {
          keywordMatch = true;
        }
        if (!keywordMatch && ci.metadata.labels) {
          for (const label in ci.metadata.labels) {
            if (label.startsWith('babylon.gpte.redhat.com/')
              && ci.metadata.labels[label].toLowerCase().includes(keyword)
            ) {
              keywordMatch = true;
              break;
            }
          }
        }

        if (!keywordMatch) {
          return false;
        }
      }
    }

    for (const [attrKey, valueFilters] of Object.entries(selectedAttributeFilters)) {
      // Default to null, not matched or not matched, means no values were selected for this attribute.
      let attrMatch = null;
      for (const [valueKey, selected] of Object.entries(valueFilters as any)) {
        if (selected) {
          // If any filter is selected then a match is required.
          if (attrMatch === null) {
            attrMatch = false;
          }
          // If any label matches a selected value then the attribute filter matches
          if (ci.metadata.labels) {
            for (const [label, value] of Object.entries(ci.metadata.labels)) {
              if (label.startsWith('babylon.gpte.redhat.com/')) {
                const attr = label.substring(24).replace(/-[0-9]+$/, '');
                if (attrKey == attr.toLowerCase() && valueKey == (value as string).toLowerCase()) {
                  attrMatch = true;
                  break;
                }
              }
            }
          }
          if (attrMatch) {
            break;
          }
        }
      }
      if (attrMatch === false) {
        return false;
      }
    }

    return true;
  })
  .sort((a, b) => {
    const av = displayName(a);
    const bv = displayName(b);
    return av < bv ? -1 : av > bv ? 1 : 0;
  });

  const categories = Array.from(new Set(
    availableCatalogItems
    .map(ci => category(ci))
    .filter(category => category)
  ));
  categories.sort((a, b) => {
    const av = (a as string).toUpperCase();
    const bv = (b as string).toUpperCase();
    if (av == 'OTHER') {
      return 1;
    } else if( bv == 'OTHER') {
      return -1;
    } else {
      return av < bv ? -1 : av > bv ? 1 : 0;
    }
  });

  function extractAttributeFilters (catalogItems) {
    const attributeFilters: any = {};
    for (let i=0; i < catalogItems.length; ++i) {
      const ci = availableCatalogItems[i];
      if (!ci.metadata.labels) { continue; }
      for (const label in ci.metadata.labels) {
        if (!label.startsWith('babylon.gpte.redhat.com/')
          || label.toLowerCase() === 'babylon.gpte.redhat.com/category'
          || HideLabels.includes(label)
        ) {
          continue;
        }
        const attr = label.substring(24).replace(/-[0-9]+$/, '');
        const attrKey = attr.toLowerCase();
        const value = ci.metadata.labels[label];
        const valueKey = value.toLowerCase();
        if (!attributeFilters[attrKey]) {
          attributeFilters[attrKey] = {
            text: attr.replace(/_/g, ' '),
            values: {},
          }
        }
        const labelValues = attributeFilters[attrKey].values;
        if (labelValues[valueKey]) {
          labelValues[valueKey].count++;
        } else {
          labelValues[valueKey] = {
            count: 1,
            selected: selectedAttributeFilters[attrKey]?.[valueKey],
            text: value.replace(/_/g, ' '),
          }
        }
      }
    }

    // Hide stage if user only sees prod (single value)
    if (attributeFilters.stage && Object.keys(attributeFilters.stage.values).length == 1) {
      delete attributeFilters['stage'];
    }

    return attributeFilters;
  }

  const attributeFilters = extractAttributeFilters(availableCatalogItems);

  const catalogItemCards = filteredCatalogItems.map(
    catalogItem => {
      const provider = catalogItem?.metadata?.labels?.['babylon.gpte.redhat.com/provider']
      return (
        <Link
          className="rhpds-catalog-item-card-link"
          key={catalogItem.metadata.uid}
          to={{
            pathname: catalogNamespaceName ? `${catalogPath}/item/${catalogItem.metadata.name}` :  `${catalogPath}/item/${catalogItem.metadata.namespace}/${catalogItem.metadata.name}`,
            state: { fromCatalog: true },
          }}
        >
          <CardHeader className="rhpds-catalog-item-card-header">
            <CatalogItemIcon icon={icon(catalogItem)} />
            <div>
              <div>
                {catalogItem.metadata.labels?.['babylon.gpte.redhat.com/stage'] === 'dev' ? (
                  <Badge className="rhpds-dev-badge">development</Badge>
                ) : null }
                {catalogItem.metadata.labels?.['babylon.gpte.redhat.com/stage'] === 'test' ? (
                  <Badge  className="rhpds-test-badge">test</Badge>
                ) : null }
              </div>
              <div>
            { (catalogItem.status && catalogItem.status.rating) ? (
              <CatalogItemRating catalogItem={catalogItem} starDimension="14px" />
            ) : null }
              </div>
            </div>
          </CardHeader>
          <CardBody>
            <div className="rhpds-catalog-item-title">{displayName(catalogItem)}</div>
            { provider ? (
              <div className="rhpds-catalog-item-subtitle">provided by {provider}</div>
            ) : null }
            <div
              className="rhpds-catalog-item-description"
              dangerouslySetInnerHTML={{__html: description(catalogItem)}}
            />
          </CardBody>
        </Link>
      );
    }
  );

  const selectActiveCategory = (event, category) => {
    setActiveCategory(category);
  };

  const renderCategoryTab = (category: string) => (
    <Tab key={category} eventKey={category} title={<TabTitleText>{category.replace(/_/g, ' ')}</TabTitleText>} aria-controls=""></Tab>
  );

  return (
    <Drawer isExpanded={selectedCatalogItem}>
      <DrawerContent panelContent={selectedCatalogItemDisplay}>
        {selectedCatalogItem ? (<Backdrop />) : null}
        <DrawerContentBody>
          { (catalogNamespace || catalogNamespaces.length > 1) ? (
            <PageSection variant={PageSectionVariants.light} className="rhpds-catalog-project-select">
              <Dropdown isPlain
                isOpen={catalogNamespaceSelectIsOpen}
                toggle={
                  <DropdownToggle onToggle={() => setCatalogNamespaceSelectIsOpen(v => !v)}>
                    Catalog: {catalogNamespace ? catalogNamespace.displayName : "all catalogs"}
                  </DropdownToggle>
                }
                dropdownItems={[
                    <DropdownItem key="*"
                      onClick={() => { setCatalogNamespaceSelectIsOpen(false); history.push("/catalog"); }}
                    >- all catalogs -</DropdownItem>
                  ].concat(catalogNamespaces.map(namespace =>
                    <DropdownItem key={namespace.name}
                      onClick={() => { setCatalogNamespaceSelectIsOpen(false); history.push(`/catalog/ns/${namespace.name}`) }}
                    >{namespace.displayName}</DropdownItem>
                  ))
                }
              />
            </PageSection>
          ) : null }
          { userInterface === 'rhpds' ? (
            <PageSection variant={PageSectionVariants.light} className="rhpds-catalog-header">
              <Title headingLevel="h1" size="2xl">Red Hat Product Demo System</Title>
              <div>Select an item to request a new service, demo, or lab.</div>
            </PageSection>
          ) : userInterface === 'summit' ? (
            <PageSection variant={PageSectionVariants.light} className="rhpds-catalog-header">
              <Title headingLevel="h1" size="2xl">Red Hat Summit Labs</Title>
              <div>Please select the catalog item for your lab as instructed by a lab facilitator.</div>
            </PageSection>
          ) : (
            <PageSection variant={PageSectionVariants.light} className="rhpds-catalog-header">
              <Title headingLevel="h1" size="2xl">Catalog</Title>
              <div>Select an item to request a new service, demo, or lab.</div>
            </PageSection>
          ) }
          <PageSection variant={PageSectionVariants.light}>
            <Card className="rhpds-catalog-box">
              <CardBody>
                <Sidebar>
                  <SidebarPanel>
                    <Tabs isVertical
                      activeKey={activeCategory}
                      onSelect={selectActiveCategory}
                      inset={{default: 'insetNone', sm: 'insetNone', md: 'insetNone', lg: 'insetNone', xl: 'insetNone', '2xl': 'insetNone'}}>
                      <Tab eventKey="all" title={<TabTitleText>All Items</TabTitleText>} aria-controls=""></Tab>
                      { categories.map(cat => renderCategoryTab(cat as string)) }
                    </Tabs>
                    <Form>
                    { Object.entries(attributeFilters).sort().map( ([attrKey, attr]: [any, any]) => (
                      <FormGroup key={attrKey} fieldId={attrKey}>
                        <fieldset>
                        <legend className="pf-c-form__label"><span className="pf-c-form__label-text">{attr.text}</span></legend>
                      { Object.entries(attr.values).sort().map( ([valueKey, value]: [any, any]) => (
                        <Checkbox id={attrKey + '/' + valueKey} key={attrKey + '/' + valueKey}
                          label={value.text + ' (' + value.count + ')'}
                          isChecked={value.selected}
                          onChange={onAttributeFilterChange}
                        />
                      ))}
                      </fieldset>
                      </FormGroup>
                    ))}
                    <Button
                      type="submit"
                      className="visually-hidden"
                      isDisabled
                    >
                      submit
                    </Button>
                    </Form>
                  </SidebarPanel>
                  <SidebarContent>
                    <PageSection variant={PageSectionVariants.light} className="rhpds-catalog-box-header">
                      <div className="rhpds-catalog-title">{activeCategory == 'all' ? 'All Items' : activeCategory.replace(/_/g, ' ')}</div>
                      <div className="rhpds-catalog-filter">
                        <SearchInput className="rhpds-catalog-keyword-search"
                          value=""
                          aria-label="Search"
                          placeholder="Filter by keyword..."
                          onChange={onKeywordSearchChange}
                        />
                        <div className="rhpds-catalog-filter__item-count">{filteredCatalogItems.length == 1 ? '1 item' : filteredCatalogItems.length + ' items'}</div>
                      </div>
                    </PageSection>
                    { catalogItemCards.length > 0 ? (
                      <PageSection variant={PageSectionVariants.default} className="rhpds-catalog-box-items">
                        { catalogItemCards }
                      </PageSection>
                    ) : (
                      <PageSection variant={PageSectionVariants.default} className="rhpds-catalog-box-empty">
                        <EmptyState>
                          { catalogItems ? "No catalog items match filters." : (
                            <EmptyStateIcon icon={LoadingIcon} />
                          ) }
                        </EmptyState>
                      </PageSection>
                    )}
                  </SidebarContent>
                </Sidebar>
              </CardBody>
            </Card>
          </PageSection>
        </DrawerContentBody>
      </DrawerContent>
    </Drawer>
  );
}

export default Catalog;<|MERGE_RESOLUTION|>--- conflicted
+++ resolved
@@ -101,9 +101,9 @@
 };
 
 const isRequestAllowed = (runningServices: any[], selectedCatalogItemName: string, selectedCatalogItemNamespace: string) => 
-  Boolean(runningServices.find(service => 
-    service.catalogItemName === selectedCatalogItemName &&
-    service.catalogItemNamespace === selectedCatalogItemNamespace
+  Boolean(runningServices.find(catalogItemList => 
+    catalogItemList.catalogItemName === selectedCatalogItemName &&
+    catalogItemList.catalogItemNamespace === selectedCatalogItemNamespace
   ));
 
 const HideLabels = ['babylon.gpte.redhat.com/userCatalogItem'];
@@ -146,7 +146,7 @@
 
   const selectedCatalogItemName = selectedCatalogItem?.metadata?.name;
   const selectedCatalogItemNamespace = selectedCatalogItem?.metadata?.namespace;
-  const services = getCatalogItemsFromServices(allResourceClaims);
+  const catalogItemList = getCatalogItemsFromServices(allResourceClaims);
 
   function category(catalogItem: { metadata: { labels: { [x: string]: string | null; }; }; }): string | null {
     if (catalogItem.metadata.labels) {
@@ -260,7 +260,7 @@
           </Button> :
           <Button
             onClick={requestCatalogItem}
-            isDisabled={selectedCatalogItemAccess === 'true' ? true : isRequestAllowed(services, selectedCatalogItemName, selectedCatalogItemNamespace) || services.length >= 3}
+            isDisabled={selectedCatalogItemAccess === 'true' ? true : isRequestAllowed(catalogItemList, selectedCatalogItemName, selectedCatalogItemNamespace) || catalogItemList.length >= 3}
             variant={selectedCatalogItemAccess === 'allow' ? 'primary' : 'secondary'}
           >
             {selectedCatalogItemAccess === 'allow' ? 'Request Service' : 'Request Information'}
@@ -268,26 +268,15 @@
         }
         {(() => {
           if (!userIsAdmin) {
-<<<<<<< HEAD
-            if (isRequestAllowed(resources, currentService) && resources.length < 3) {
+            if (isRequestAllowed(catalogItemList, selectedCatalogItemName, selectedCatalogItemNamespace) && catalogItemList.length < 3) {
               return (<p style={{ color: 'red' }}> {alreadyRunningInstanceError} </p>)
-            } else if (resources.length >= 3) {
-              return (<p style={{ color: 'red' }}> {generalServiceCountError} </p>)
-            }
-          }
-        })()}
-      </PageSection>
-=======
-            if (isRequestAllowed(services, selectedCatalogItemName, selectedCatalogItemNamespace) && services.length < 3) {
-              return (<p style={{ color: 'red' }}> {alreadyRunningInstanceError} </p>)
-            } else if (services.length >= 3) {
+            } else if (catalogItemList.length >= 3) {
               return (<p style={{ color: 'red' }}> {generalServiceCountError} </p>)
             }
           }
           return null;
         })()}
         </PageSection>
->>>>>>> bb3bc65f
       <PageSection variant={PageSectionVariants.light} className="rhpds-catalog-item-details-body">
         <div className="rhpds-catalog-item-details-body-sidebar">
           <DescriptionList>
