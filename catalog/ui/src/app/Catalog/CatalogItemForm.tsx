--- conflicted
+++ resolved
@@ -621,15 +621,12 @@
                     type: 'workshop',
                     workshop: isChecked ? workshopInitialProps : null,
                   });
-<<<<<<< HEAD
-=======
                   if (!formState.startDate) {
                     dispatchFormState({
                       type: 'dates',
                       startDate: new Date(),
                     });
                   }
->>>>>>> 56ff7c0b
                 }}
               />
               <Tooltip
