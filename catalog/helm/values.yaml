---
nameOverride: ""

namespace:
  create: true
  name:

# Interface name to filter which catalog namespaces to present to the user
interfaceName:

api:
  name: # default use chart name + '-api'
  gunicorn:
    processes: 5
    threads: 1
  image:
    #override:
    tag: v1.1.2
    repository: quay.io/redhat-gpte/babylon-catalog-api
    pullPolicy: IfNotPresent
  imagePullSecrets: []
  replicaCount: 1
  resources:
    requests:
      cpu: 500m
      memory: "2Gi"
    limits:
      cpu: "2"
      memory: "2Gi"
  serviceAccount:
    name: # default use api component name

ui:
  name: # default use chart name + '-ui'
  image:
    #override:
<<<<<<< HEAD
    tag: v0.33.18
=======
    tag: v0.33.19
>>>>>>> 05b9c907
    repository: quay.io/redhat-gpte/babylon-catalog-ui
    pullPolicy: IfNotPresent
  replicaCount: 1
  resources:
    requests:
      cpu: 100m
      memory: "256Mi"
    limits:
      cpu: "1"
      memory: "256Mi"

status:
  name: # default use chart name + '-status'
  image:
    tag: v1.0.5
    repository: quay.io/redhat-gpte/babylon-catalog-status
    pullPolicy: IfNotPresent
  replicaCount: 1
  resources:
    requests:
      cpu: 100m
      memory: "256Mi"
    limits:
      cpu: "1"
      memory: "256Mi"

oauthProxy:
  name: # default use chart name + '-oauth-proxy'
  # OAuth client id and secret, if not defined then will attempt to use service account for oauth
  #clientId: ...
  #clientSecret: ...
  # Cookie secret should be 32 bytes long
  #cookieSecret: abcdefghijklmnopqrstuvwxyz012345
  image:
    #override:
    pullPolicy: Always
    repository: registry.redhat.io/openshift4/ose-oauth-proxy
    tag: v4.12
  replicaCount: 1
  resources:
    requests:
      cpu: 100m
      memory: "256Mi"
    limits:
      cpu: "1"
      memory: "256Mi"
  # Custom oauth-proxy templates.
  # For built-in templates see https://github.com/openshift/oauth-proxy/blob/master/templates.go
  #templates:
  #  error.html: |
  #    <!DOCTYPE html>
  #    <html lang="en" charset="utf-8">
  #    ...
  #    </html>
  #  sign_in.html: |
  #    <!DOCTYPE html>
  #    <html lang="en" charset="utf-8">
  #    ...
  #    </html>

redis:
  name: # default use chart name + '-redis'
  deploy: true
  password:
  generatePassword: true
  image:
    #override:
    pullPolicy: Always
    repository: image-registry.openshift-image-registry.svc:5000/openshift/redis
    tag: 5-el8
  resources:
    requests:
      cpu: 100m
      memory: 256Mi
    limits:
      cpu: "1"
      memory: 256Mi
route:
  certManager:
    enable: false
  certUtilsOperator:
    enable: false
  create: true
  host:

salesforceApi:
  deploy: true
  secretName: salesforce-api

sandboxApi:
  deploy: true
  secretName: sandbox-api<|MERGE_RESOLUTION|>--- conflicted
+++ resolved
@@ -34,11 +34,7 @@
   name: # default use chart name + '-ui'
   image:
     #override:
-<<<<<<< HEAD
-    tag: v0.33.18
-=======
-    tag: v0.33.19
->>>>>>> 05b9c907
+    tag: v0.33.20
     repository: quay.io/redhat-gpte/babylon-catalog-ui
     pullPolicy: IfNotPresent
   replicaCount: 1
